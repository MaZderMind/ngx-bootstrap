/* tslint:disable */
export const ngdoc: any = {
  "AccordionPanelComponent": {
    "fileName": "src/accordion/accordion-group.component.ts",
    "className": "AccordionPanelComponent",
    "description": "",
    "selector": "accordion-group, accordion-panel",
    "inputs": [
      {
        "name": "heading",
        "type": "string",
        "description": "<p>Clickable text in accordion&#39;s group header, check <code>accordion heading</code> below for using html in header </p>\n"
      },
      {
        "name": "isDisabled",
        "type": "boolean",
        "description": "<p>if <code>true</code> — disables accordion group </p>\n"
      },
      {
        "name": "isOpen",
        "type": "boolean",
        "description": "<p>Is accordion group open or closed </p>\n"
      },
      {
        "name": "panelClass",
        "type": "string",
        "description": "<p>Provides an ability to use Bootstrap&#39;s contextual panel classes (<code>panel-primary</code>, <code>panel-success</code>, <code>panel-info</code>, etc...). List of all available classes <a href=\"http://getbootstrap.com/components/#panels-alternatives\" target=\"_blank\" title=\"null\">available here</a> </p>\n"
      }
    ],
    "outputs": [],
    "properties": [],
    "methods": []
  },
  "AccordionComponent": {
    "fileName": "src/accordion/accordion.component.ts",
    "className": "AccordionComponent",
    "description": "<p>Displays collapsible content panels for presenting information in a limited amount of space. </p>\n",
    "selector": "accordion",
    "inputs": [
      {
        "name": "closeOthers",
        "type": "boolean",
        "description": "<p>if <code>true</code> expanding one item will close all others </p>\n"
      }
    ],
    "outputs": [],
    "properties": [],
    "methods": []
  },
  "AccordionConfig": {
    "fileName": "src/accordion/accordion.config.ts",
    "className": "AccordionConfig",
    "description": "<p>Configuration service, provides default values for the AccordionComponent.</p>\n",
    "methods": [],
    "properties": [
      {
        "name": "closeOthers",
        "defaultValue": "false",
        "type": "Boolean",
        "description": "<p>Whether the other panels should be closed when a panel is opened </p>\n"
      }
    ]
  },
  "AlertComponent": {
    "fileName": "src/alert/alert.component.ts",
    "className": "AlertComponent",
    "description": "",
    "selector": "alert,ngx-alert",
    "inputs": [
      {
        "name": "dismissible",
        "defaultValue": "false",
        "type": "boolean",
        "description": "<p>If set, displays an inline &quot;Close&quot; button </p>\n"
      },
      {
        "name": "dismissOnTimeout",
        "type": "string | number",
        "description": "<p>Number in milliseconds, after which alert will be closed </p>\n"
      },
      {
        "name": "type",
        "defaultValue": "warning",
        "type": "string",
        "description": "<p>Alert type. Provides one of four bootstrap supported contextual classes: <code>success</code>, <code>info</code>, <code>warning</code> and <code>danger</code> </p>\n"
      }
    ],
    "outputs": [
      {
        "name": "onClose",
        "description": "<p>This event fires immediately after close instance method is called, $event is an instance of Alert component. </p>\n"
      },
      {
        "name": "onClosed",
        "description": "<p>This event fires when alert closed, $event is an instance of Alert component </p>\n"
      }
    ],
    "properties": [],
    "methods": [
      {
        "name": "close",
        "description": "<p>Closes an alert by removing it from the DOM.</p>\n",
        "args": [],
        "returnType": "void"
      }
    ]
  },
  "AlertConfig": {
    "fileName": "src/alert/alert.config.ts",
    "className": "AlertConfig",
    "description": "",
    "methods": [],
    "properties": [
      {
        "name": "dismissible",
        "defaultValue": "false",
        "type": "boolean",
        "description": "<p>is alerts are dismissible by default </p>\n"
      },
      {
        "name": "dismissOnTimeout",
        "defaultValue": "undefined",
        "type": "number",
        "description": "<p>default time before alert will dismiss </p>\n"
      },
      {
        "name": "type",
        "defaultValue": "warning",
        "type": "string",
        "description": "<p>default alert type </p>\n"
      }
    ]
  },
  "LocaleOptionsFormat": {
    "fileName": "src/bs-moment/locale/locale.class.ts",
    "className": "LocaleOptionsFormat",
    "description": "",
    "methods": [],
    "properties": []
  },
  "LocaleData": {
    "fileName": "src/datepicker/models/index.ts",
    "className": "LocaleData",
    "description": "",
    "methods": [],
    "properties": []
  },
  "ButtonCheckboxDirective": {
    "fileName": "src/buttons/button-checkbox.directive.ts",
    "className": "ButtonCheckboxDirective",
    "description": "<p>Add checkbox functionality to any element</p>\n",
    "selector": "[btnCheckbox]",
    "inputs": [
      {
        "name": "btnCheckboxFalse",
        "defaultValue": "false",
        "type": "any",
        "description": "<p>Falsy value, will be set to ngModel </p>\n"
      },
      {
        "name": "btnCheckboxTrue",
        "defaultValue": "true",
        "type": "any",
        "description": "<p>Truthy value, will be set to ngModel </p>\n"
      }
    ],
    "outputs": [],
    "properties": [],
    "methods": []
  },
  "ButtonRadioDirective": {
    "fileName": "src/buttons/button-radio.directive.ts",
    "className": "ButtonRadioDirective",
    "description": "<p>Create radio buttons or groups of buttons.\nA value of a selected button is bound to a variable specified via ngModel.</p>\n",
    "selector": "[btnRadio]",
    "inputs": [
      {
        "name": "btnRadio",
        "type": "any",
        "description": "<p>Radio button value, will be set to <code>ngModel</code> </p>\n"
      },
      {
        "name": "uncheckable",
        "type": "boolean",
        "description": "<p>If <code>true</code> — radio button can be unchecked </p>\n"
      },
      {
        "name": "value",
        "type": "any",
        "description": "<p>Current value of radio component or group </p>\n"
      }
    ],
    "outputs": [],
    "properties": [],
    "methods": []
  },
  "CarouselComponent": {
    "fileName": "src/carousel/carousel.component.ts",
    "className": "CarouselComponent",
    "description": "<p>Base element to create carousel</p>\n",
    "selector": "carousel",
    "inputs": [
      {
        "name": "activeSlide",
        "type": "number",
        "description": "<p>Index of currently displayed slide(started for 0) </p>\n"
      },
      {
        "name": "interval",
        "type": "number",
        "description": "<p>Delay of item cycling in milliseconds. If false, carousel won&#39;t cycle automatically.</p>\n"
      },
      {
        "name": "noPause",
        "type": "boolean",
        "description": "<p>If <code>true</code> — will disable pausing on carousel mouse hover </p>\n"
      },
      {
        "name": "noWrap",
        "type": "boolean",
        "description": "<p>If <code>true</code> — carousel will not cycle continuously and will have hard stops (prevent looping) </p>\n"
      }
    ],
    "outputs": [
      {
        "name": "activeSlideChange",
        "description": "<p>Will be emitted when active slide has been changed. Part of two-way-bindable [(activeSlide)] property </p>\n"
      }
    ],
    "properties": [
      {
        "name": "activeSlide",
        "type": "number",
        "description": "<p>Index of currently displayed slide(started for 0) </p>\n"
      }
    ],
    "methods": [
      {
        "name": "addSlide",
        "description": "<p>Adds new slide. If this slide is first in collection - set it as active and starts auto changing</p>\n",
        "args": [
          {
            "name": "slide",
            "type": "SlideComponent"
          }
        ],
        "returnType": "void"
      },
      {
        "name": "removeSlide",
        "description": "<p>Removes specified slide. If this slide is active - will roll to another slide</p>\n",
        "args": [
          {
            "name": "slide",
            "type": "SlideComponent"
          }
        ],
        "returnType": "void"
      },
      {
        "name": "nextSlide",
        "description": "<p>Rolling to next slide</p>\n",
        "args": [
          {
            "name": "force",
            "type": "boolean"
          }
        ],
        "returnType": "void"
      },
      {
        "name": "previousSlide",
        "description": "<p>Rolling to previous slide</p>\n",
        "args": [
          {
            "name": "force",
            "type": "boolean"
          }
        ],
        "returnType": "void"
      },
      {
        "name": "selectSlide",
        "description": "<p>Rolling to specified slide</p>\n",
        "args": [
          {
            "name": "index",
            "type": "number"
          }
        ],
        "returnType": "void"
      },
      {
        "name": "play",
        "description": "<p>Starts a auto changing of slides</p>\n",
        "args": [],
        "returnType": "void"
      },
      {
        "name": "pause",
        "description": "<p>Stops a auto changing of slides</p>\n",
        "args": [],
        "returnType": "void"
      },
      {
        "name": "getCurrentSlideIndex",
        "description": "<p>Finds and returns index of currently displayed slide</p>\n",
        "args": [],
        "returnType": "number"
      },
      {
        "name": "isLast",
        "description": "<p>Defines, whether the specified index is last in collection</p>\n",
        "args": [
          {
            "name": "index",
            "type": "number"
          }
        ],
        "returnType": "boolean"
      },
      {
        "name": "findNextSlideIndex",
        "description": "<p>Defines next slide index, depending of direction</p>\n",
        "args": [
          {
            "name": "direction",
            "type": "Direction"
          },
          {
            "name": "force",
            "type": "boolean"
          }
        ],
        "returnType": "number"
      },
      {
        "name": "_select",
        "description": "<p>Sets a slide, which specified through index, as active</p>\n",
        "args": [
          {
            "name": "index",
            "type": "number"
          }
        ],
        "returnType": "void"
      },
      {
        "name": "restartTimer",
        "description": "<p>Starts loop of auto changing of slides</p>\n",
        "args": [],
        "returnType": "any"
      },
      {
        "name": "resetTimer",
        "description": "<p>Stops loop of auto changing of slides</p>\n",
        "args": [],
        "returnType": "void"
      }
    ]
  },
  "CarouselConfig": {
    "fileName": "src/carousel/carousel.config.ts",
    "className": "CarouselConfig",
    "description": "",
    "methods": [],
    "properties": [
      {
        "name": "interval",
        "defaultValue": "5000",
        "type": "number",
        "description": "<p>Default interval of auto changing of slides </p>\n"
      },
      {
        "name": "noPause",
        "defaultValue": "false",
        "type": "boolean",
        "description": "<p>Is loop of auto changing of slides can be paused </p>\n"
      },
      {
        "name": "noWrap",
        "defaultValue": "false",
        "type": "boolean",
        "description": "<p>Is slides can wrap from the last to the first slide </p>\n"
      }
    ]
  },
  "SlideComponent": {
    "fileName": "src/carousel/slide.component.ts",
    "className": "SlideComponent",
    "description": "",
    "selector": "slide",
    "inputs": [
      {
        "name": "active",
        "type": "boolean",
        "description": "<p>Is current slide active </p>\n"
      }
    ],
    "outputs": [],
    "properties": [
      {
        "name": "addClass",
        "defaultValue": "true",
        "type": "boolean",
        "description": "<p>Wraps element by appropriate CSS classes </p>\n"
      },
      {
        "name": "carousel",
        "type": "CarouselComponent",
        "description": "<p>Link to Parent(container-collection) component </p>\n"
      }
    ],
    "methods": []
  },
  "CollapseDirective": {
    "fileName": "src/collapse/collapse.directive.ts",
    "className": "CollapseDirective",
    "description": "",
    "selector": "[collapse]",
    "exportAs": "bs-collapse",
    "inputs": [
      {
        "name": "collapse",
        "type": "boolean",
        "description": "<p>A flag indicating visibility of content (shown or hidden) </p>\n"
      }
    ],
    "outputs": [
      {
        "name": "collapsed",
        "description": "<p>This event fires as soon as content collapses </p>\n"
      },
      {
        "name": "expanded",
        "description": "<p>This event fires as soon as content becomes visible </p>\n"
      }
    ],
    "properties": [
      {
        "name": "collapse",
        "type": "boolean",
        "description": "<p>A flag indicating visibility of content (shown or hidden) </p>\n"
      }
    ],
    "methods": [
      {
        "name": "toggle",
        "description": "<p>allows to manually toggle content visibility </p>\n",
        "args": [],
        "returnType": "void"
      },
      {
        "name": "hide",
        "description": "<p>allows to manually hide content </p>\n",
        "args": [],
        "returnType": "void"
      },
      {
        "name": "show",
        "description": "<p>allows to manually show collapsed content </p>\n",
        "args": [],
        "returnType": "void"
      }
    ]
  },
  "ListenOptions": {
    "fileName": "src/component-loader/component-loader.class.ts",
    "className": "ListenOptions",
    "description": "",
    "methods": [],
    "properties": []
  },
  "ComponentLoaderFactory": {
    "fileName": "src/component-loader/component-loader.factory.ts",
    "className": "ComponentLoaderFactory",
    "description": "",
    "methods": [],
    "properties": []
<<<<<<< HEAD
=======
  },
  "BsDatepickerConfig": {
    "fileName": "src/datepicker/bs-datepicker-config.ts",
    "className": "BsDatepickerConfig",
    "description": "",
    "methods": [],
    "properties": []
  },
  "BsDatepickerComponent": {
    "fileName": "src/datepicker/bs-datepicker.component.ts",
    "className": "BsDatepickerComponent",
    "description": "",
    "selector": "bs-datepicker",
    "exportAs": "bsDatepicker",
    "inputs": [
      {
        "name": "container",
        "defaultValue": "body",
        "type": "string",
        "description": "<p>A selector specifying the element the popover should be appended to.\nCurrently only supports &quot;body&quot;.</p>\n"
      },
      {
        "name": "isOpen",
        "type": "boolean",
        "description": "<p>Returns whether or not the popover is currently being shown</p>\n"
      },
      {
        "name": "placement",
        "defaultValue": "bottom",
        "type": "\"top\" | \"bottom\" | \"left\" | \"right\"",
        "description": "<p>Placement of a popover. Accepts: &quot;top&quot;, &quot;bottom&quot;, &quot;left&quot;, &quot;right&quot;</p>\n"
      },
      {
        "name": "triggers",
        "defaultValue": "click",
        "type": "string",
        "description": "<p>Specifies events that should trigger. Supports a space separated list of\nevent names.</p>\n"
      },
      {
        "name": "value",
        "type": "Date",
        "description": ""
      }
    ],
    "outputs": [
      {
        "name": "onHidden",
        "description": "<p>Emits an event when the popover is hidden</p>\n"
      },
      {
        "name": "onShown",
        "description": "<p>Emits an event when the popover is shown</p>\n"
      },
      {
        "name": "valueChange",
        "description": ""
      }
    ],
    "properties": [],
    "methods": [
      {
        "name": "show",
        "description": "<p>Opens an element’s datepicker. This is considered a “manual” triggering of\nthe datepicker.</p>\n",
        "args": [],
        "returnType": "void"
      },
      {
        "name": "hide",
        "description": "<p>Closes an element’s datepicker. This is considered a “manual” triggering of\nthe datepicker.</p>\n",
        "args": [],
        "returnType": "void"
      },
      {
        "name": "toggle",
        "description": "<p>Toggles an element’s datepicker. This is considered a “manual” triggering of\nthe datepicker.</p>\n",
        "args": [],
        "returnType": "void"
      }
    ]
  },
  "BsDaterangepickerComponent": {
    "fileName": "src/datepicker/bs-daterangepicker.component.ts",
    "className": "BsDaterangepickerComponent",
    "description": "",
    "selector": "bs-daterangepicker",
    "inputs": [
      {
        "name": "container",
        "defaultValue": "body",
        "type": "string",
        "description": "<p>A selector specifying the element the popover should be appended to.\nCurrently only supports &quot;body&quot;.</p>\n"
      },
      {
        "name": "isOpen",
        "type": "boolean",
        "description": "<p>Returns whether or not the popover is currently being shown</p>\n"
      },
      {
        "name": "placement",
        "defaultValue": "bottom",
        "type": "\"top\" | \"bottom\" | \"left\" | \"right\"",
        "description": "<p>Placement of a popover. Accepts: &quot;top&quot;, &quot;bottom&quot;, &quot;left&quot;, &quot;right&quot;</p>\n"
      },
      {
        "name": "triggers",
        "defaultValue": "click",
        "type": "string",
        "description": "<p>Specifies events that should trigger. Supports a space separated list of\nevent names.</p>\n"
      },
      {
        "name": "value",
        "type": "Date[]",
        "description": ""
      }
    ],
    "outputs": [
      {
        "name": "onHidden",
        "description": "<p>Emits an event when the popover is hidden</p>\n"
      },
      {
        "name": "onShown",
        "description": "<p>Emits an event when the popover is shown</p>\n"
      },
      {
        "name": "valueChange",
        "description": ""
      }
    ],
    "properties": [],
    "methods": [
      {
        "name": "show",
        "description": "<p>Opens an element’s datepicker. This is considered a “manual” triggering of\nthe datepicker.</p>\n",
        "args": [],
        "returnType": "void"
      },
      {
        "name": "hide",
        "description": "<p>Closes an element’s datepicker. This is considered a “manual” triggering of\nthe datepicker.</p>\n",
        "args": [],
        "returnType": "void"
      },
      {
        "name": "toggle",
        "description": "<p>Toggles an element’s datepicker. This is considered a “manual” triggering of\nthe datepicker.</p>\n",
        "args": [],
        "returnType": "void"
      }
    ]
>>>>>>> b11776c3
  },
  "DatePickerInnerComponent": {
    "fileName": "src/datepicker/datepicker-inner.component.ts",
    "className": "DatePickerInnerComponent",
    "description": "",
    "selector": "datepicker-inner",
    "inputs": [
      {
        "name": "activeDate",
        "type": "Date",
        "description": ""
      },
      {
        "name": "customClass",
        "type": "{ date: Date; mode: string; clazz: string; }[]",
        "description": ""
      },
      {
        "name": "dateDisabled",
        "type": "{ date: Date; mode: string; }[]",
        "description": ""
      },
      {
        "name": "datepickerMode",
        "type": "string",
        "description": ""
      },
      {
        "name": "formatDay",
        "type": "string",
        "description": ""
      },
      {
        "name": "formatDayHeader",
        "type": "string",
        "description": ""
      },
      {
        "name": "formatDayTitle",
        "type": "string",
        "description": ""
      },
      {
        "name": "formatMonth",
        "type": "string",
        "description": ""
      },
      {
        "name": "formatMonthTitle",
        "type": "string",
        "description": ""
      },
      {
        "name": "formatYear",
        "type": "string",
        "description": ""
      },
      {
        "name": "initDate",
        "type": "Date",
        "description": ""
      },
      {
        "name": "maxDate",
        "type": "Date",
        "description": ""
      },
      {
        "name": "maxMode",
        "type": "string",
        "description": ""
      },
      {
        "name": "minDate",
        "type": "Date",
        "description": ""
      },
      {
        "name": "minMode",
        "type": "string",
        "description": ""
      },
      {
        "name": "monthColLimit",
        "type": "number",
        "description": ""
      },
      {
        "name": "onlyCurrentMonth",
        "type": "boolean",
        "description": ""
      },
      {
        "name": "shortcutPropagation",
        "type": "boolean",
        "description": ""
      },
      {
        "name": "showWeeks",
        "type": "boolean",
        "description": ""
      },
      {
        "name": "startingDay",
        "type": "number",
        "description": ""
      },
      {
        "name": "yearColLimit",
        "type": "number",
        "description": ""
      },
      {
        "name": "yearRange",
        "type": "number",
        "description": ""
      }
    ],
    "outputs": [
      {
        "name": "activeDateChange",
        "description": ""
      },
      {
        "name": "selectionDone",
        "description": ""
      },
      {
        "name": "update",
        "description": ""
      }
    ],
    "properties": [],
    "methods": []
  },
  "DatePickerComponent": {
    "fileName": "src/datepicker/datepicker.component.ts",
    "className": "DatePickerComponent",
    "description": "",
    "selector": "datepicker",
    "inputs": [
      {
        "name": "activeDate",
        "type": "Date",
        "description": "<p>currently active date </p>\n"
      },
      {
        "name": "customClass",
        "type": "{ date: Date; mode: string; clazz: string; }[]",
        "description": "<p>array of custom css classes to be applied to targeted dates </p>\n"
      },
      {
        "name": "dateDisabled",
        "type": "{ date: Date; mode: string; }[]",
        "description": "<p>array of disabled dates </p>\n"
      },
      {
        "name": "datepickerMode",
        "defaultValue": "day",
        "type": "string",
        "description": "<p>sets datepicker mode, supports: <code>day</code>, <code>month</code>, <code>year</code> </p>\n"
      },
      {
        "name": "formatDay",
        "type": "string",
        "description": "<p>format of day in month </p>\n"
      },
      {
        "name": "formatDayHeader",
        "type": "string",
        "description": "<p>format of day in week header </p>\n"
      },
      {
        "name": "formatDayTitle",
        "type": "string",
        "description": "<p>format of title when selecting day </p>\n"
      },
      {
        "name": "formatMonth",
        "type": "string",
        "description": "<p>format of month in year </p>\n"
      },
      {
        "name": "formatMonthTitle",
        "type": "string",
        "description": "<p>format of title when selecting month </p>\n"
      },
      {
        "name": "formatYear",
        "type": "string",
        "description": "<p>format of year in year range </p>\n"
      },
      {
        "name": "initDate",
        "type": "Date",
        "description": "<p>default date to show if <code>ng-model</code> value is not specified </p>\n"
      },
      {
        "name": "maxDate",
        "type": "Date",
        "description": "<p>latest selectable date </p>\n"
      },
      {
        "name": "maxMode",
        "type": "string",
        "description": "<p>sets upper datepicker mode, supports: <code>day</code>, <code>month</code>, <code>year</code> </p>\n"
      },
      {
        "name": "minDate",
        "type": "Date",
        "description": "<p>oldest selectable date </p>\n"
      },
      {
        "name": "minMode",
        "type": "string",
        "description": "<p>set lower datepicker mode, supports: <code>day</code>, <code>month</code>, <code>year</code> </p>\n"
      },
      {
        "name": "monthColLimit",
        "type": "number",
        "description": "<p>number of months displayed in a single row of month picker </p>\n"
      },
      {
        "name": "onlyCurrentMonth",
        "type": "boolean",
        "description": "<p>if true only dates from the currently displayed month will be shown </p>\n"
      },
      {
        "name": "shortcutPropagation",
        "type": "boolean",
        "description": "<p>if true shortcut`s event propagation will be disabled </p>\n"
      },
      {
        "name": "showWeeks",
        "defaultValue": "true",
        "type": "boolean",
        "description": "<p>if false week numbers will be hidden </p>\n"
      },
      {
        "name": "startingDay",
        "type": "number",
        "description": "<p>starting day of the week from 0-6 (0=Sunday, ..., 6=Saturday) </p>\n"
      },
      {
        "name": "yearColLimit",
        "type": "number",
        "description": "<p>number of years displayed in a single row of year picker </p>\n"
      },
      {
        "name": "yearRange",
        "type": "number",
        "description": "<p>number of years displayed in year selection </p>\n"
      }
    ],
    "outputs": [
      {
        "name": "activeDateChange",
        "description": "<p>callback to invoke when the activeDate is changed. </p>\n"
      },
      {
        "name": "selectionDone",
        "description": ""
      }
    ],
    "properties": [],
    "methods": []
  },
  "DatepickerConfig": {
    "fileName": "src/datepicker/datepicker.config.ts",
    "className": "DatepickerConfig",
    "description": "",
    "methods": [],
    "properties": []
  },
  "DayPickerComponent": {
    "fileName": "src/datepicker/daypicker.component.ts",
    "className": "DayPickerComponent",
    "description": "",
    "selector": "daypicker",
    "inputs": [],
    "outputs": [],
    "properties": [],
    "methods": []
  },
  "FlagMonthViewOptions": {
    "fileName": "src/datepicker/engine/flag-month-view.ts",
    "className": "FlagMonthViewOptions",
    "description": "",
    "methods": [],
    "properties": []
  },
  "DaysCalendarModel": {
    "fileName": "src/datepicker/models/index.ts",
    "className": "DaysCalendarModel",
    "description": "",
    "methods": [],
    "properties": []
  },
  "DayViewModel": {
    "fileName": "src/datepicker/models/index.ts",
    "className": "DayViewModel",
    "description": "",
    "methods": [],
    "properties": []
  },
  "WeekViewModel": {
    "fileName": "src/datepicker/models/index.ts",
    "className": "WeekViewModel",
    "description": "",
    "methods": [],
    "properties": []
  },
  "MonthViewModel": {
    "fileName": "src/datepicker/models/index.ts",
    "className": "MonthViewModel",
    "description": "",
    "methods": [],
    "properties": []
  },
  "MonthViewOptions": {
    "fileName": "src/datepicker/models/index.ts",
    "className": "MonthViewOptions",
    "description": "",
    "methods": [],
    "properties": []
  },
  "DatepickerFormatOptions": {
    "fileName": "src/datepicker/models/index.ts",
    "className": "DatepickerFormatOptions",
    "description": "",
    "methods": [],
    "properties": []
  },
  "DatepickerRenderOptions": {
    "fileName": "src/datepicker/models/index.ts",
    "className": "DatepickerRenderOptions",
    "description": "",
    "methods": [],
    "properties": []
  },
  "TimeUnit": {
    "fileName": "src/datepicker/models/index.ts",
    "className": "TimeUnit",
    "description": "",
    "methods": [],
    "properties": []
  },
  "BsNavigationEvent": {
    "fileName": "src/datepicker/models/index.ts",
    "className": "BsNavigationEvent",
    "description": "",
    "methods": [],
    "properties": []
  },
  "DayHoverEvent": {
    "fileName": "src/datepicker/models/index.ts",
    "className": "DayHoverEvent",
    "description": "",
    "methods": [],
    "properties": []
  },
  "MonthPickerComponent": {
    "fileName": "src/datepicker/monthpicker.component.ts",
    "className": "MonthPickerComponent",
    "description": "",
    "selector": "monthpicker",
    "inputs": [],
    "outputs": [],
    "properties": [],
    "methods": []
  },
  "BsDatepickerActions": {
    "fileName": "src/datepicker/reducer/bs-datepicker.actions.ts",
    "className": "BsDatepickerActions",
    "description": "",
    "methods": [],
    "properties": []
  },
  "BsDatepickerEffects": {
    "fileName": "src/datepicker/reducer/bs-datepicker.effects.ts",
    "className": "BsDatepickerEffects",
    "description": "",
    "methods": [],
    "properties": []
  },
  "BsDatepickerStore": {
    "fileName": "src/datepicker/reducer/bs-datepicker.store.ts",
    "className": "BsDatepickerStore",
    "description": "",
    "methods": [],
    "properties": []
  },
  "BsDatepickerContainerComponent": {
    "fileName": "src/datepicker/themes/bs/bs-datepicker-container.component.ts",
    "className": "BsDatepickerContainerComponent",
    "description": "",
    "selector": "bs-datepicker-container",
    "inputs": [
      {
        "name": "value",
        "type": "Date",
        "description": ""
      }
    ],
    "outputs": [
      {
        "name": "valueChange",
        "description": ""
      }
    ],
    "properties": [],
    "methods": []
  },
  "BsDatepickerDayViewComponent": {
    "fileName": "src/datepicker/themes/bs/bs-datepicker-day-view.component.ts",
    "className": "BsDatepickerDayViewComponent",
    "description": "",
    "selector": "bs-datepicker-day-view",
    "inputs": [
      {
        "name": "day",
        "type": "DayViewModel",
        "description": ""
      }
    ],
    "outputs": [
      {
        "name": "onHover",
        "description": ""
      },
      {
        "name": "onSelect",
        "description": ""
      }
    ],
    "properties": [],
    "methods": []
  },
  "BsDatepickerMonthViewComponent": {
    "fileName": "src/datepicker/themes/bs/bs-datepicker-month-view.component.ts",
    "className": "BsDatepickerMonthViewComponent",
    "description": "",
    "selector": "bs-datepicker-month-view",
    "inputs": [
      {
        "name": "month",
        "type": "MonthViewModel",
        "description": ""
      },
      {
        "name": "options",
        "type": "DatepickerRenderOptions",
        "description": ""
      }
    ],
    "outputs": [
      {
        "name": "onHover",
        "description": ""
      },
      {
        "name": "onSelect",
        "description": ""
      }
    ],
    "properties": [],
    "methods": []
  },
  "BsDatepickerNavigationViewComponent": {
    "fileName": "src/datepicker/themes/bs/bs-datepicker-navigation-view.component.ts",
    "className": "BsDatepickerNavigationViewComponent",
    "description": "",
    "selector": "bs-datepicker-navigation-view",
    "inputs": [
      {
        "name": "month",
        "type": "MonthViewModel",
        "description": ""
      }
    ],
    "outputs": [
      {
        "name": "onNavigate",
        "description": ""
      }
    ],
    "properties": [],
    "methods": []
  },
  "BsDatepickerViewComponent": {
    "fileName": "src/datepicker/themes/bs/bs-datepicker-view.component.ts",
    "className": "BsDatepickerViewComponent",
    "description": "",
    "selector": "bs-datepicker-view",
    "inputs": [
      {
        "name": "months",
        "type": "MonthViewModel[]",
        "description": ""
      },
      {
        "name": "options",
        "type": "DatepickerRenderOptions",
        "description": ""
      }
    ],
    "outputs": [
      {
        "name": "onHover",
        "description": ""
      },
      {
        "name": "onNavigate",
        "description": ""
      },
      {
        "name": "onSelect",
        "description": ""
      }
    ],
    "properties": [],
    "methods": []
  },
  "BsDaterangepickerContainerComponent": {
    "fileName": "src/datepicker/themes/bs/bs-daterangepicker-container.component.ts",
    "className": "BsDaterangepickerContainerComponent",
    "description": "",
    "selector": "bs-daterangepicker-container",
    "inputs": [
      {
        "name": "value",
        "type": "Date[]",
        "description": ""
      }
    ],
    "outputs": [
      {
        "name": "valueChange",
        "description": ""
      }
    ],
    "properties": [],
    "methods": []
  },
  "YearPickerComponent": {
    "fileName": "src/datepicker/yearpicker.component.ts",
    "className": "YearPickerComponent",
    "description": "",
    "selector": "yearpicker",
    "inputs": [],
    "outputs": [],
    "properties": [],
    "methods": []
  },
  "BsDatePickerViewComponent": {
    "fileName": "src/datepicker2/bs-date-picker-view.component.ts",
    "className": "BsDatePickerViewComponent",
    "description": "",
    "selector": "bs-date-picker-view",
    "exportAs": "bs-date-picker-view",
    "inputs": [
      {
        "name": "bsRole",
        "type": "string",
        "description": ""
      }
    ],
    "outputs": [],
    "properties": [],
    "methods": []
  },
  "BsDatePickerComponent": {
    "fileName": "src/datepicker2/bs-date-picker.component.ts",
    "className": "BsDatePickerComponent",
    "description": "",
    "selector": "bs-datepicker",
    "exportAs": "bs-datepicker",
    "inputs": [],
    "outputs": [],
    "properties": [],
    "methods": []
  },
  "BsCalendarOptions": {
    "fileName": "src/datepicker2/common/bs-calendar-options.provider.ts",
    "className": "BsCalendarOptions",
    "description": "",
    "methods": [],
    "properties": []
  },
  "BsCalendarOptionsClass": {
    "fileName": "src/datepicker2/common/bs-calendar-options.provider.ts",
    "className": "BsCalendarOptionsClass",
    "description": "",
    "methods": [],
    "properties": []
  },
  "DatePickerCustomDates": {
    "fileName": "src/datepicker2/common/bs-date-picker-options.provider.ts",
    "className": "DatePickerCustomDates",
    "description": "",
    "methods": [],
    "properties": [
      {
        "name": "css",
        "type": "string | Object | string[]",
        "description": "<p>css classes which will be applied to date,\nread more about available options in NgClass description</p>\n"
      },
      {
        "name": "date",
        "type": "any",
        "description": "<p>Any parse-able date format (new Date(), moment(), string, number) </p>\n"
      },
      {
        "name": "isDisabled",
        "type": "boolean",
        "description": "<p>should this date be disabled </p>\n"
      }
    ]
  },
  "DatePickerDateOptions": {
    "fileName": "src/datepicker2/common/bs-date-picker-options.provider.ts",
    "className": "DatePickerDateOptions",
    "description": "",
    "methods": [],
    "properties": [
      {
        "name": "initial",
        "type": "any",
        "description": "<p>initially viewed, not selected, date if value is not set </p>\n"
      },
      {
        "name": "max",
        "type": "any",
        "description": "<p>maximum available date </p>\n"
      },
      {
        "name": "min",
        "type": "any",
        "description": "<p>minimum available date </p>\n"
      },
      {
        "name": "selected",
        "type": "any",
        "description": "<p>initially selected date, if value is not set, in date picker mode </p>\n"
      },
      {
        "name": "selectedEnd",
        "type": "any",
        "description": "<p>initially selected end date in date range picker mode </p>\n"
      }
    ]
  },
  "BsDatePickerOptions": {
    "fileName": "src/datepicker2/common/bs-date-picker-options.provider.ts",
    "className": "BsDatePickerOptions",
    "description": "",
    "methods": [],
    "properties": [
      {
        "name": "mode",
        "defaultValue": "date",
        "type": "\"date\" | \"daterange\"",
        "description": "<p>current date picker mode </p>\n"
      },
      {
        "name": "ranges",
        "type": "{ [key: string]: string[] | Moment[] | Date[]; }",
        "description": "<p>predefined set of ranges {&#39;today&#39;: [moment(), moment()]} </p>\n"
      },
      {
        "name": "viewMode",
        "defaultValue": "days",
        "type": "BsDatePickerViewMode",
        "description": "<p>current date picker view mode (if supported) </p>\n"
      }
    ]
  },
  "BsDatePickerState": {
    "fileName": "src/datepicker2/common/bs-date-picker-state.provider.ts",
    "className": "BsDatePickerState",
    "description": "",
    "methods": [],
    "properties": []
  },
  "BsCurrentDateComponent": {
    "fileName": "src/datepicker2/current-date/bs-current-date.component.ts",
    "className": "BsCurrentDateComponent",
    "description": "",
    "selector": "bs-current-date",
    "exportAs": "bs-current-date",
    "inputs": [],
    "outputs": [],
    "properties": [],
    "methods": []
  },
  "BsCustomRangePickerComponent": {
    "fileName": "src/datepicker2/custom-range/bs-custom-range-picker.component.ts",
    "className": "BsCustomRangePickerComponent",
    "description": "",
    "selector": "bs-custom-range-picker",
    "exportAs": "bs-custom-range-picker",
    "inputs": [],
    "outputs": [],
    "properties": [],
    "methods": []
  },
  "BsDayPickerComponent": {
    "fileName": "src/datepicker2/day/bs-day-picker.component.ts",
    "className": "BsDayPickerComponent",
    "description": "",
    "selector": "bs-day-picker",
    "exportAs": "bs-day-picker",
    "inputs": [],
    "outputs": [],
    "properties": [],
    "methods": []
  },
  "BsMonthPickerComponent": {
    "fileName": "src/datepicker2/month/bs-month-picker.component.ts",
    "className": "BsMonthPickerComponent",
    "description": "",
    "selector": "bs-month-picker",
    "exportAs": "bs-month-picker",
    "inputs": [],
    "outputs": [],
    "properties": [],
    "methods": []
  },
  "BsDatePickerContainer": {
    "fileName": "src/datepicker2/popup/bs-date-picker-container.component.ts",
    "className": "BsDatePickerContainer",
    "description": "",
    "selector": "bs-date-picker-container",
    "inputs": [],
    "outputs": [],
    "properties": [],
    "methods": []
  },
  "BsDatePickerPopupDirective": {
    "fileName": "src/datepicker2/popup/bs-date-picker-popup.directive.ts",
    "className": "BsDatePickerPopupDirective",
    "description": "<p>A lightweight, extensible directive for fancy popover creation.</p>\n",
    "selector": "[bsDatePickerPopup]",
    "exportAs": "bs-date-picker-popup",
    "inputs": [
      {
        "name": "bsValue",
        "type": "any",
        "description": ""
      },
      {
        "name": "config",
        "type": "BsDatePickerOptions",
        "description": ""
      },
      {
        "name": "container",
        "defaultValue": "body",
        "type": "string",
        "description": "<p>A selector specifying the element the popover should be appended to.\nCurrently only supports &quot;body&quot;.</p>\n"
      },
      {
        "name": "isOpen",
        "type": "boolean",
        "description": "<p>Returns whether or not the popover is currently being shown</p>\n"
      },
      {
        "name": "placement",
        "defaultValue": "bottom",
        "type": "\"top\" | \"bottom\" | \"left\" | \"right\"",
        "description": "<p>Placement of a popover. Accepts: &quot;top&quot;, &quot;bottom&quot;, &quot;left&quot;, &quot;right&quot;</p>\n"
      },
      {
        "name": "triggers",
        "defaultValue": "click",
        "type": "string",
        "description": "<p>Specifies events that should trigger. Supports a space separated list of\nevent names.</p>\n"
      }
    ],
    "outputs": [
      {
        "name": "bsValueChange",
        "description": ""
      },
      {
        "name": "onHidden",
        "description": "<p>Emits an event when the popover is hidden</p>\n"
      },
      {
        "name": "onShown",
        "description": "<p>Emits an event when the popover is shown</p>\n"
      }
    ],
    "properties": [],
    "methods": [
      {
        "name": "show",
        "description": "<p>Opens an element’s popover. This is considered a “manual” triggering of\nthe popover.</p>\n",
        "args": [],
        "returnType": "void"
      },
      {
        "name": "hide",
        "description": "<p>Closes an element’s popover. This is considered a “manual” triggering of\nthe popover.</p>\n",
        "args": [],
        "returnType": "void"
      },
      {
        "name": "toggle",
        "description": "<p>Toggles an element’s popover. This is considered a “manual” triggering of\nthe popover.</p>\n",
        "args": [],
        "returnType": "void"
      }
    ]
  },
  "BsDateTimePickerComponent": {
    "fileName": "src/datepicker2/time/bs-date-time-picker.component.ts",
    "className": "BsDateTimePickerComponent",
    "description": "",
    "selector": "bs-datetimepicker",
    "exportAs": "bs-datetimepicker",
    "inputs": [],
    "outputs": [],
    "properties": [],
    "methods": []
  },
  "BsYearPickerComponent": {
    "fileName": "src/datepicker2/year/bs-year-picker.component.ts",
    "className": "BsYearPickerComponent",
    "description": "",
    "selector": "bs-year-picker",
    "exportAs": "bs-year-picker",
    "inputs": [],
    "outputs": [],
    "properties": [],
    "methods": []
  },
  "BsDropdownContainerComponent": {
    "fileName": "src/dropdown/bs-dropdown-container.component.ts",
    "className": "BsDropdownContainerComponent",
    "description": "",
    "selector": "bs-dropdown-container",
    "inputs": [],
    "outputs": [],
    "properties": [],
    "methods": []
  },
  "BsDropdownMenuDirective": {
    "fileName": "src/dropdown/bs-dropdown-menu.directive.ts",
    "className": "BsDropdownMenuDirective",
    "description": "",
    "selector": "[bsDropdownMenu],[dropdownMenu]",
    "exportAs": "bs-dropdown-menu",
    "inputs": [],
    "outputs": [],
    "properties": [],
    "methods": []
  },
  "BsDropdownToggleDirective": {
    "fileName": "src/dropdown/bs-dropdown-toggle.directive.ts",
    "className": "BsDropdownToggleDirective",
    "description": "",
    "selector": "[bsDropdownToggle],[dropdownToggle]",
    "exportAs": "bs-dropdown-toggle",
    "inputs": [],
    "outputs": [],
    "properties": [],
    "methods": []
  },
  "BsDropdownConfig": {
    "fileName": "src/dropdown/bs-dropdown.config.ts",
    "className": "BsDropdownConfig",
    "description": "<p>Default dropdown configuration </p>\n",
    "methods": [],
    "properties": [
      {
        "name": "autoClose",
        "defaultValue": "true",
        "type": "boolean",
        "description": "<p>default dropdown auto closing behavior </p>\n"
      }
    ]
  },
  "BsDropdownDirective": {
    "fileName": "src/dropdown/bs-dropdown.directive.ts",
    "className": "BsDropdownDirective",
    "description": "",
    "selector": "[bsDropdown],[dropdown]",
    "exportAs": "bs-dropdown",
    "inputs": [
      {
        "name": "autoClose",
        "type": "boolean",
        "description": "<p>Indicates that dropdown will be closed on item or document click,\nand after pressing ESC</p>\n"
      },
      {
        "name": "container",
        "type": "string",
        "description": "<p>A selector specifying the element the popover should be appended to.\nCurrently only supports &quot;body&quot;.</p>\n"
      },
      {
        "name": "dropup",
        "type": "boolean",
        "description": "<p>This attribute indicates that the dropdown should be opened upwards</p>\n"
      },
      {
        "name": "isDisabled",
        "type": "boolean",
        "description": "<p>Disables dropdown toggle and hides dropdown menu if opened</p>\n"
      },
      {
        "name": "isOpen",
        "type": "boolean",
        "description": "<p>Returns whether or not the popover is currently being shown</p>\n"
      },
      {
        "name": "placement",
        "type": "string",
        "description": "<p>Placement of a popover. Accepts: &quot;top&quot;, &quot;bottom&quot;, &quot;left&quot;, &quot;right&quot;</p>\n"
      },
      {
        "name": "triggers",
        "type": "string",
        "description": "<p>Specifies events that should trigger. Supports a space separated list of\nevent names.</p>\n"
      }
    ],
    "outputs": [
      {
        "name": "isOpenChange",
        "description": "<p>Emits an event when isOpen change</p>\n"
      },
      {
        "name": "onHidden",
        "description": "<p>Emits an event when the popover is hidden</p>\n"
      },
      {
        "name": "onShown",
        "description": "<p>Emits an event when the popover is shown</p>\n"
      }
    ],
    "properties": [
      {
        "name": "autoClose",
        "type": "boolean",
        "description": "<p>Indicates that dropdown will be closed on item or document click,\nand after pressing ESC</p>\n"
      },
      {
        "name": "isDisabled",
        "type": "boolean",
        "description": "<p>Disables dropdown toggle and hides dropdown menu if opened</p>\n"
      }
    ],
    "methods": [
      {
        "name": "show",
        "description": "<p>Opens an element’s popover. This is considered a “manual” triggering of\nthe popover.</p>\n",
        "args": [],
        "returnType": "void"
      },
      {
        "name": "hide",
        "description": "<p>Closes an element’s popover. This is considered a “manual” triggering of\nthe popover.</p>\n",
        "args": [],
        "returnType": "void"
      },
      {
        "name": "toggle",
        "description": "<p>Toggles an element’s popover. This is considered a “manual” triggering of\nthe popover.</p>\n",
        "args": [
          {
            "name": "value",
            "type": "boolean"
          }
        ],
        "returnType": "void"
      }
    ]
  },
  "BsDropdownState": {
    "fileName": "src/dropdown/bs-dropdown.state.ts",
    "className": "BsDropdownState",
    "description": "",
    "methods": [],
    "properties": [
      {
        "name": "dropdownMenu",
        "type": "Promise<BsComponentRef<any>>",
        "description": "<p>Content to be displayed as popover.</p>\n"
      }
    ]
  },
  "Action": {
    "fileName": "src/mini-ngrx/index.ts",
    "className": "Action",
    "description": "",
    "methods": [],
    "properties": []
  },
  "BsModalService": {
    "fileName": "src/modal/bs-modal.service.ts",
    "className": "BsModalService",
    "description": "",
    "methods": [
      {
        "name": "show",
        "description": "<p>Shows a modal </p>\n",
        "args": [
          {
            "name": "content",
            "type": "any"
          },
          {
            "name": "config",
            "type": "any"
          }
        ],
        "returnType": "BsModalRef"
      },
      {
        "name": "checkScrollbar",
        "description": "<p>AFTER PR MERGE MODAL.COMPONENT WILL BE USING THIS CODE\nScroll bar tricks </p>\n",
        "args": [],
        "returnType": "void"
      }
    ],
    "properties": []
  },
  "ModalBackdropComponent": {
    "fileName": "src/modal/modal-backdrop.component.ts",
    "className": "ModalBackdropComponent",
    "description": "<p>This component will be added as background layout for modals if enabled </p>\n",
    "selector": "bs-modal-backdrop",
    "inputs": [],
    "outputs": [],
    "properties": [],
    "methods": []
  },
  "ModalContainerComponent": {
    "fileName": "src/modal/modal-container.component.ts",
    "className": "ModalContainerComponent",
    "description": "",
    "selector": "modal-container",
    "inputs": [],
    "outputs": [],
    "properties": [],
    "methods": []
  },
  "ModalOptions": {
    "fileName": "src/modal/modal-options.class.ts",
    "className": "ModalOptions",
    "description": "",
    "methods": [],
    "properties": [
      {
        "name": "animated",
        "type": "boolean",
        "description": "<p>Toggle animation</p>\n"
      },
      {
        "name": "backdrop",
        "type": "boolean | \"static\"",
        "description": "<p>Includes a modal-backdrop element. Alternatively, specify static for a backdrop which doesn&#39;t close the modal on click.</p>\n"
      },
      {
        "name": "class",
        "type": "string",
        "description": "<p>Css class for opened modal</p>\n"
      },
      {
        "name": "ignoreBackdropClick",
        "type": "boolean",
        "description": "<p>Ignore the backdrop click</p>\n"
      },
      {
        "name": "keyboard",
        "type": "boolean",
        "description": "<p>Closes the modal when escape key is pressed.</p>\n"
      },
      {
        "name": "show",
        "type": "boolean",
        "description": "<p>Shows the modal when initialized.</p>\n"
      }
    ]
  },
  "BsModalRef": {
    "fileName": "src/modal/modal-options.class.ts",
    "className": "BsModalRef",
    "description": "",
    "methods": [
      {
        "name": "hide",
        "description": "<p>Hides the modal</p>\n",
        "args": [],
        "returnType": "void"
      }
    ],
    "properties": [
      {
        "name": "content",
        "type": "any",
        "description": "<p>Reference to a component inside the modal. Null if modal&#39;s been created with TemplateRef</p>\n"
      }
    ]
  },
  "ModalDirective": {
    "fileName": "src/modal/modal.component.ts",
    "className": "ModalDirective",
    "description": "<p>Mark any code with directive to show it&#39;s content in modal </p>\n",
    "selector": "[bsModal]",
    "exportAs": "bs-modal",
    "inputs": [
      {
        "name": "config",
        "type": "ModalOptions",
        "description": "<p>allows to set modal configuration via element property </p>\n"
      }
    ],
    "outputs": [
      {
        "name": "onHidden",
        "description": "<p>This event is fired when the modal has finished being hidden from the user (will wait for CSS transitions to complete). </p>\n"
      },
      {
        "name": "onHide",
        "description": "<p>This event is fired immediately when the hide instance method has been called. </p>\n"
      },
      {
        "name": "onShow",
        "description": "<p>This event fires immediately when the <code>show</code> instance method is called. </p>\n"
      },
      {
        "name": "onShown",
        "description": "<p>This event is fired when the modal has been made visible to the user (will wait for CSS transitions to complete) </p>\n"
      }
    ],
    "properties": [
      {
        "name": "config",
        "type": "ModalOptions",
        "description": "<p>allows to set modal configuration via element property </p>\n"
      },
      {
        "name": "dismissReason",
        "type": "string",
        "description": "<p>This field contains last dismiss reason. Possible values: <code>backdrop-click</code>, <code>esc</code> and <code>null</code> (if modal was closed by direct call of <code>.hide()</code>). </p>\n"
      }
    ],
    "methods": [
      {
        "name": "toggle",
        "description": "<p>Allows to manually toggle modal visibility </p>\n",
        "args": [],
        "returnType": "void"
      },
      {
        "name": "show",
        "description": "<p>Allows to manually open modal </p>\n",
        "args": [],
        "returnType": "void"
      },
      {
        "name": "hide",
        "description": "<p>Allows to manually close modal </p>\n",
        "args": [
          {
            "name": "event",
            "type": "Event"
          }
        ],
        "returnType": "void"
      },
      {
        "name": "showElement",
        "description": "<p>Show dialog</p>\n",
        "args": [],
        "returnType": "void"
      },
      {
        "name": "focusOtherModal",
        "description": "<p>Events tricks </p>\n",
        "args": [],
        "returnType": "void"
      },
      {
        "name": "checkScrollbar",
        "description": "<p>Scroll bar tricks </p>\n",
        "args": [],
        "returnType": "void"
      }
    ]
  },
  "PagerComponent": {
    "fileName": "src/pagination/pager.component.ts",
    "className": "PagerComponent",
    "description": "",
    "selector": "pager",
    "inputs": [
      {
        "name": "align",
        "type": "boolean",
        "description": "<p>if <code>true</code> aligns each link to the sides of pager </p>\n"
      },
      {
        "name": "boundaryLinks",
        "type": "boolean",
        "description": "<p>if false first and last buttons will be hidden </p>\n"
      },
      {
        "name": "directionLinks",
        "type": "boolean",
        "description": "<p>if false previous and next buttons will be hidden </p>\n"
      },
      {
        "name": "disabled",
        "type": "boolean",
        "description": "<p>if true pagination component will be disabled </p>\n"
      },
      {
        "name": "firstText",
        "type": "string",
        "description": "<p>first button text </p>\n"
      },
      {
        "name": "itemsPerPage",
        "type": "number",
        "description": "<p>maximum number of items per page. If value less than 1 will display all items on one page </p>\n"
      },
      {
        "name": "lastText",
        "type": "string",
        "description": "<p>last button text </p>\n"
      },
      {
        "name": "maxSize",
        "type": "number",
        "description": "<p>limit number for page links in pager </p>\n"
      },
      {
        "name": "nextText",
        "type": "string",
        "description": "<p>next button text </p>\n"
      },
      {
        "name": "pageBtnClass",
        "type": "string",
        "description": "<p>add class to <li> </p>\n"
      },
      {
        "name": "previousText",
        "type": "string",
        "description": "<p>previous button text </p>\n"
      },
      {
        "name": "rotate",
        "type": "boolean",
        "description": "<p>if true current page will in the middle of pages list </p>\n"
      },
      {
        "name": "totalItems",
        "type": "number",
        "description": "<p>total number of items in all pages </p>\n"
      }
    ],
    "outputs": [
      {
        "name": "numPages",
        "description": "<p>fired when total pages count changes, $event:number equals to total pages count </p>\n"
      },
      {
        "name": "pageChanged",
        "description": "<p>fired when page was changed, $event:{page, itemsPerPage} equals to object with current page index and number of items per page </p>\n"
      }
    ],
    "properties": [],
    "methods": []
  },
  "PageChangedEvent": {
    "fileName": "src/pagination/pagination.component.ts",
    "className": "PageChangedEvent",
    "description": "",
    "methods": [],
    "properties": []
  },
  "PaginationComponent": {
    "fileName": "src/pagination/pagination.component.ts",
    "className": "PaginationComponent",
    "description": "",
    "selector": "pagination",
    "inputs": [
      {
        "name": "align",
        "type": "boolean",
        "description": "<p>if <code>true</code> aligns each link to the sides of pager </p>\n"
      },
      {
        "name": "boundaryLinks",
        "type": "boolean",
        "description": "<p>if false first and last buttons will be hidden </p>\n"
      },
      {
        "name": "directionLinks",
        "type": "boolean",
        "description": "<p>if false previous and next buttons will be hidden </p>\n"
      },
      {
        "name": "disabled",
        "type": "boolean",
        "description": "<p>if true pagination component will be disabled </p>\n"
      },
      {
        "name": "firstText",
        "type": "string",
        "description": "<p>first button text </p>\n"
      },
      {
        "name": "itemsPerPage",
        "type": "number",
        "description": "<p>maximum number of items per page. If value less than 1 will display all items on one page </p>\n"
      },
      {
        "name": "lastText",
        "type": "string",
        "description": "<p>last button text </p>\n"
      },
      {
        "name": "maxSize",
        "type": "number",
        "description": "<p>limit number for page links in pager </p>\n"
      },
      {
        "name": "nextText",
        "type": "string",
        "description": "<p>next button text </p>\n"
      },
      {
        "name": "pageBtnClass",
        "type": "string",
        "description": "<p>add class to <li> </p>\n"
      },
      {
        "name": "previousText",
        "type": "string",
        "description": "<p>previous button text </p>\n"
      },
      {
        "name": "rotate",
        "type": "boolean",
        "description": "<p>if true current page will in the middle of pages list </p>\n"
      },
      {
        "name": "totalItems",
        "type": "number",
        "description": "<p>total number of items in all pages </p>\n"
      }
    ],
    "outputs": [
      {
        "name": "numPages",
        "description": "<p>fired when total pages count changes, $event:number equals to total pages count </p>\n"
      },
      {
        "name": "pageChanged",
        "description": "<p>fired when page was changed, $event:{page, itemsPerPage} equals to object with current page index and number of items per page </p>\n"
      }
    ],
    "properties": [],
    "methods": []
  },
  "PaginationConfig": {
    "fileName": "src/pagination/pagination.config.ts",
    "className": "PaginationConfig",
    "description": "<p>Provides default values for Pagination and pager components </p>\n",
    "methods": [],
    "properties": []
  },
  "PopoverContainerComponent": {
    "fileName": "src/popover/popover-container.component.ts",
    "className": "PopoverContainerComponent",
    "description": "",
    "selector": "popover-container",
    "inputs": [
      {
        "name": "placement",
        "type": "string",
        "description": ""
      },
      {
        "name": "title",
        "type": "string",
        "description": ""
      }
    ],
    "outputs": [],
    "properties": [],
    "methods": []
  },
  "PopoverConfig": {
    "fileName": "src/popover/popover.config.ts",
    "className": "PopoverConfig",
    "description": "<p>Configuration service for the Popover directive.\nYou can inject this service, typically in your root component, and customize\nthe values of its properties in order to provide default values for all the\npopovers used in the application.</p>\n",
    "methods": [],
    "properties": [
      {
        "name": "container",
        "type": "string",
        "description": "<p>A selector specifying the element the popover should be appended to.\nCurrently only supports &quot;body&quot;.</p>\n"
      },
      {
        "name": "placement",
        "defaultValue": "top",
        "type": "string",
        "description": "<p>Placement of a popover. Accepts: &quot;top&quot;, &quot;bottom&quot;, &quot;left&quot;, &quot;right&quot;</p>\n"
      },
      {
        "name": "triggers",
        "defaultValue": "click",
        "type": "string",
        "description": "<p>Specifies events that should trigger. Supports a space separated list of\nevent names.</p>\n"
      }
    ]
  },
  "PopoverDirective": {
    "fileName": "src/popover/popover.directive.ts",
    "className": "PopoverDirective",
    "description": "<p>A lightweight, extensible directive for fancy popover creation.</p>\n",
    "selector": "[popover]",
    "exportAs": "bs-popover",
    "inputs": [
      {
        "name": "container",
        "type": "string",
        "description": "<p>A selector specifying the element the popover should be appended to.\nCurrently only supports &quot;body&quot;.</p>\n"
      },
      {
        "name": "containerClass",
        "type": "string",
        "description": "<p>Css class for popover container</p>\n"
      },
      {
        "name": "isOpen",
        "type": "boolean",
        "description": "<p>Returns whether or not the popover is currently being shown</p>\n"
      },
      {
        "name": "placement",
        "type": "\"top\" | \"bottom\" | \"left\" | \"right\"",
        "description": "<p>Placement of a popover. Accepts: &quot;top&quot;, &quot;bottom&quot;, &quot;left&quot;, &quot;right&quot;</p>\n"
      },
      {
        "name": "popover",
        "type": "string | TemplateRef<any>",
        "description": "<p>Content to be displayed as popover.</p>\n"
      },
      {
        "name": "popoverTitle",
        "type": "string",
        "description": "<p>Title of a popover.</p>\n"
      },
      {
        "name": "triggers",
        "type": "string",
        "description": "<p>Specifies events that should trigger. Supports a space separated list of\nevent names.</p>\n"
      }
    ],
    "outputs": [
      {
        "name": "onHidden",
        "description": "<p>Emits an event when the popover is hidden</p>\n"
      },
      {
        "name": "onShown",
        "description": "<p>Emits an event when the popover is shown</p>\n"
      }
    ],
    "properties": [],
    "methods": [
      {
        "name": "show",
        "description": "<p>Opens an element’s popover. This is considered a “manual” triggering of\nthe popover.</p>\n",
        "args": [],
        "returnType": "void"
      },
      {
        "name": "hide",
        "description": "<p>Closes an element’s popover. This is considered a “manual” triggering of\nthe popover.</p>\n",
        "args": [],
        "returnType": "void"
      },
      {
        "name": "toggle",
        "description": "<p>Toggles an element’s popover. This is considered a “manual” triggering of\nthe popover.</p>\n",
        "args": [],
        "returnType": "void"
      }
    ]
  },
  "PositioningOptions": {
    "fileName": "src/positioning/positioning.service.ts",
    "className": "PositioningOptions",
    "description": "",
    "methods": [],
    "properties": [
      {
        "name": "appendToBody",
        "type": "boolean",
        "description": "<p>If true component will be attached to body </p>\n"
      },
      {
        "name": "attachment",
        "type": "string",
        "description": "<p>A string of the form &#39;vert-attachment horiz-attachment&#39; or &#39;placement&#39;</p>\n<ul>\n<li>placement can be &quot;top&quot;, &quot;bottom&quot;, &quot;left&quot;, &quot;right&quot;\nnot yet supported:</li>\n<li>vert-attachment can be any of &#39;top&#39;, &#39;middle&#39;, &#39;bottom&#39;</li>\n<li>horiz-attachment can be any of &#39;left&#39;, &#39;center&#39;, &#39;right&#39;</li>\n</ul>\n"
      },
      {
        "name": "element",
        "type": "string | HTMLElement | ElementRef",
        "description": "<p>The DOM element, ElementRef, or a selector string of an element which will be moved </p>\n"
      },
      {
        "name": "offset",
        "type": "string",
        "description": "<p>A string of the form &#39;vert-offset horiz-offset&#39;</p>\n<ul>\n<li>vert-offset and horiz-offset can be of the form &quot;20px&quot; or &quot;55%&quot;</li>\n</ul>\n"
      },
      {
        "name": "target",
        "type": "string | HTMLElement | ElementRef",
        "description": "<p>The DOM element, ElementRef, or a selector string of an element which the element will be attached to  </p>\n"
      },
      {
        "name": "targetAttachment",
        "type": "string",
        "description": "<p>A string similar to <code>attachment</code>. The one difference is that, if it&#39;s not provided, <code>targetAttachment</code> will assume the mirror image of <code>attachment</code>. </p>\n"
      },
      {
        "name": "targetOffset",
        "type": "string",
        "description": "<p>A string similar to <code>offset</code>, but referring to the offset of the target </p>\n"
      }
    ]
  },
  "PositioningService": {
    "fileName": "src/positioning/positioning.service.ts",
    "className": "PositioningService",
    "description": "",
    "methods": [],
    "properties": []
  },
  "BarComponent": {
    "fileName": "src/progressbar/bar.component.ts",
    "className": "BarComponent",
    "description": "",
    "selector": "bar",
    "inputs": [
      {
        "name": "type",
        "type": "string",
        "description": "<p>provide one of the four supported contextual classes: <code>success</code>, <code>info</code>, <code>warning</code>, <code>danger</code> </p>\n"
      },
      {
        "name": "value",
        "type": "number",
        "description": "<p>current value of progress bar </p>\n"
      }
    ],
    "outputs": [],
    "properties": [],
    "methods": []
  },
  "ProgressDirective": {
    "fileName": "src/progressbar/progress.directive.ts",
    "className": "ProgressDirective",
    "description": "",
    "selector": "bs-progress, [progress]",
    "inputs": [
      {
        "name": "animate",
        "type": "boolean",
        "description": "<p>if <code>true</code> changing value of progress bar will be animated (note: not supported by Bootstrap 4) </p>\n"
      },
      {
        "name": "max",
        "type": "number",
        "description": "<p>maximum total value of progress element </p>\n"
      }
    ],
    "outputs": [],
    "properties": [],
    "methods": []
  },
  "ProgressbarComponent": {
    "fileName": "src/progressbar/progressbar.component.ts",
    "className": "ProgressbarComponent",
    "description": "",
    "selector": "progressbar",
    "inputs": [
      {
        "name": "animate",
        "type": "boolean",
        "description": "<p>if <code>true</code> changing value of progress bar will be animated (note: not supported by Bootstrap 4) </p>\n"
      },
      {
        "name": "max",
        "type": "number",
        "description": "<p>maximum total value of progress element </p>\n"
      },
      {
        "name": "type",
        "type": "string",
        "description": "<p>provide one of the four supported contextual classes: <code>success</code>, <code>info</code>, <code>warning</code>, <code>danger</code> </p>\n"
      },
      {
        "name": "value",
        "type": "number | any[]",
        "description": "<p>current value of progress bar. Could be a number or array of objects like {&quot;value&quot;:15,&quot;type&quot;:&quot;info&quot;,&quot;label&quot;:&quot;15 %&quot;} </p>\n"
      }
    ],
    "outputs": [],
    "properties": [],
    "methods": []
  },
  "ProgressbarConfig": {
    "fileName": "src/progressbar/progressbar.config.ts",
    "className": "ProgressbarConfig",
    "description": "",
    "methods": [],
    "properties": [
      {
        "name": "animate",
        "defaultValue": "true",
        "type": "Boolean",
        "description": "<p>if <code>true</code> changing value of progress bar will be animated (note: not supported by Bootstrap 4) </p>\n"
      },
      {
        "name": "max",
        "defaultValue": "100",
        "type": "number",
        "description": "<p>maximum total value of progress element </p>\n"
      }
    ]
  },
  "RatingComponent": {
    "fileName": "src/rating/rating.component.ts",
    "className": "RatingComponent",
    "description": "",
    "selector": "rating",
    "inputs": [
      {
        "name": "max",
        "defaultValue": "5",
        "type": "number",
        "description": "<p>number of icons </p>\n"
      },
      {
        "name": "ratingStates",
        "type": "{ stateOn: string; stateOff: string; }[]",
        "description": "<p>array of custom icons classes </p>\n"
      },
      {
        "name": "readonly",
        "type": "boolean",
        "description": "<p>if true will not react on any user events </p>\n"
      },
      {
        "name": "stateOff",
        "type": "string",
        "description": "<p>unselected icon class </p>\n"
      },
      {
        "name": "stateOn",
        "type": "string",
        "description": "<p>selected icon class </p>\n"
      },
      {
        "name": "titles",
        "type": "string[]",
        "description": "<p>array of icons titles, default: ([&quot;one&quot;, &quot;two&quot;, &quot;three&quot;, &quot;four&quot;, &quot;five&quot;]) </p>\n"
      }
    ],
    "outputs": [
      {
        "name": "onHover",
        "description": "<p>fired when icon selected, $event:number equals to selected rating </p>\n"
      },
      {
        "name": "onLeave",
        "description": "<p>fired when icon selected, $event:number equals to previous rating value </p>\n"
      }
    ],
    "properties": [],
    "methods": []
  },
  "DraggableItemService": {
    "fileName": "src/sortable/draggable-item.service.ts",
    "className": "DraggableItemService",
    "description": "",
    "methods": [],
    "properties": []
  },
  "DraggableItem": {
    "fileName": "src/sortable/draggable-item.ts",
    "className": "DraggableItem",
    "description": "",
    "methods": [],
    "properties": []
  },
  "SortableComponent": {
    "fileName": "src/sortable/sortable.component.ts",
    "className": "SortableComponent",
    "description": "",
    "selector": "bs-sortable",
    "exportAs": "bs-sortable",
    "inputs": [
      {
        "name": "fieldName",
        "type": "string",
        "description": "<p>field name if input array consists of objects </p>\n"
      },
      {
        "name": "itemActiveClass",
        "type": "string",
        "description": "<p>class name for active item </p>\n"
      },
      {
        "name": "itemActiveStyle",
        "type": "{ [key: string]: string; }",
        "description": "<p>style object for active item </p>\n"
      },
      {
        "name": "itemClass",
        "type": "string",
        "description": "<p>class name for item </p>\n"
      },
      {
        "name": "itemStyle",
        "type": "{ [key: string]: string; }",
        "description": "<p>style object for item </p>\n"
      },
      {
        "name": "itemTemplate",
        "type": "TemplateRef<any>",
        "description": "<p>used to specify a custom item template. Template variables: item and index; </p>\n"
      },
      {
        "name": "placeholderClass",
        "type": "string",
        "description": "<p>class name for placeholder </p>\n"
      },
      {
        "name": "placeholderItem",
        "type": "string",
        "description": "<p>placeholder item which will be shown if collection is empty </p>\n"
      },
      {
        "name": "placeholderStyle",
        "type": "{ [key: string]: string; }",
        "description": "<p>style object for placeholder </p>\n"
      },
      {
        "name": "wrapperClass",
        "type": "string",
        "description": "<p>class name for items wrapper </p>\n"
      },
      {
        "name": "wrapperStyle",
        "type": "{ [key: string]: string; }",
        "description": "<p>style object for items wrapper </p>\n"
      }
    ],
    "outputs": [
      {
        "name": "onChange",
        "description": "<p>fired on array change (reordering, insert, remove), same as <code>ngModelChange</code>.\nReturns new items collection as a payload.</p>\n"
      }
    ],
    "properties": [],
    "methods": []
  },
  "SortableItem": {
    "fileName": "src/sortable/sortable.component.ts",
    "className": "SortableItem",
    "description": "",
    "methods": [],
    "properties": []
  },
  "NgTranscludeDirective": {
    "fileName": "src/tabs/ng-transclude.directive.ts",
    "className": "NgTranscludeDirective",
    "description": "",
    "selector": "[ngTransclude]",
    "inputs": [
      {
        "name": "ngTransclude",
        "type": "TemplateRef<any>",
        "description": ""
      }
    ],
    "outputs": [],
    "properties": [],
    "methods": []
  },
  "TabHeadingDirective": {
    "fileName": "src/tabs/tab-heading.directive.ts",
    "className": "TabHeadingDirective",
    "description": "<p>Should be used to mark <ng-template> element as a template for tab heading </p>\n",
    "selector": "[tabHeading]",
    "inputs": [],
    "outputs": [],
    "properties": [],
    "methods": []
  },
  "TabDirective": {
    "fileName": "src/tabs/tab.directive.ts",
    "className": "TabDirective",
    "description": "",
    "selector": "tab, [tab]",
    "inputs": [
      {
        "name": "active",
        "type": "boolean",
        "description": "<p>tab active state toggle </p>\n"
      },
      {
        "name": "customClass",
        "type": "string",
        "description": "<p>if set, will be added to the tab&#39;s class atribute </p>\n"
      },
      {
        "name": "disabled",
        "type": "boolean",
        "description": "<p>if true tab can not be activated </p>\n"
      },
      {
        "name": "heading",
        "type": "string",
        "description": "<p>tab header text </p>\n"
      },
      {
        "name": "id",
        "type": "string",
        "description": "<p>tab id </p>\n"
      },
      {
        "name": "removable",
        "type": "boolean",
        "description": "<p>if true tab can be removable, additional button will appear </p>\n"
      }
    ],
    "outputs": [
      {
        "name": "deselect",
        "description": "<p>fired when tab became inactive, $event:Tab equals to deselected instance of Tab component </p>\n"
      },
      {
        "name": "removed",
        "description": "<p>fired before tab will be removed, $event:Tab equals to instance of removed tab </p>\n"
      },
      {
        "name": "select",
        "description": "<p>fired when tab became active, $event:Tab equals to selected instance of Tab component </p>\n"
      }
    ],
    "properties": [],
    "methods": []
  },
  "TabsetComponent": {
    "fileName": "src/tabs/tabset.component.ts",
    "className": "TabsetComponent",
    "description": "",
    "selector": "tabset",
    "inputs": [
      {
        "name": "justified",
        "type": "boolean",
        "description": "<p>if true tabs fill the container and have a consistent width </p>\n"
      },
      {
        "name": "type",
        "type": "string",
        "description": "<p>navigation context class: &#39;tabs&#39; or &#39;pills&#39; </p>\n"
      },
      {
        "name": "vertical",
        "type": "boolean",
        "description": "<p>if true tabs will be placed vertically </p>\n"
      }
    ],
    "outputs": [],
    "properties": [],
    "methods": []
  },
  "TabsetConfig": {
    "fileName": "src/tabs/tabset.config.ts",
    "className": "TabsetConfig",
    "description": "",
    "methods": [],
    "properties": [
      {
        "name": "type",
        "defaultValue": "tabs",
        "type": "string",
        "description": "<p>provides default navigation context class: &#39;tabs&#39; or &#39;pills&#39; </p>\n"
      }
    ]
  },
  "TimepickerActions": {
    "fileName": "src/timepicker/reducer/timepicker.actions.ts",
    "className": "TimepickerActions",
    "description": "",
    "methods": [],
    "properties": []
  },
  "TimepickerStore": {
    "fileName": "src/timepicker/reducer/timepicker.store.ts",
    "className": "TimepickerStore",
    "description": "",
    "methods": [],
    "properties": []
  },
  "TimepickerComponent": {
    "fileName": "src/timepicker/timepicker.component.ts",
    "className": "TimepickerComponent",
    "description": "",
    "selector": "timepicker",
    "inputs": [
      {
        "name": "arrowkeys",
        "type": "boolean",
        "description": "<p>if true up/down arrowkeys inside hours and minutes inputs will change time </p>\n"
      },
      {
        "name": "hourStep",
        "type": "number",
        "description": "<p>hours change step </p>\n"
      },
      {
        "name": "max",
        "type": "Date",
        "description": "<p>maximum time user can select </p>\n"
      },
      {
        "name": "meridians",
        "type": "string[]",
        "description": "<p>meridian labels based on locale </p>\n"
      },
      {
        "name": "min",
        "type": "Date",
        "description": "<p>minimum time user can select </p>\n"
      },
      {
        "name": "minuteStep",
        "type": "number",
        "description": "<p>hours change step </p>\n"
      },
      {
        "name": "mousewheel",
        "type": "boolean",
        "description": "<p>if true scroll inside hours and minutes inputs will change time </p>\n"
      },
      {
        "name": "readonlyInput",
        "type": "boolean",
        "description": "<p>if true hours and minutes fields will be readonly </p>\n"
      },
      {
        "name": "secondsStep",
        "type": "number",
        "description": "<p>seconds change step </p>\n"
      },
      {
        "name": "showMeridian",
        "type": "boolean",
        "description": ""
      },
      {
        "name": "showSeconds",
        "type": "boolean",
        "description": ""
      },
      {
        "name": "showSpinners",
        "type": "boolean",
        "description": "<p>if true spinner arrows above and below the inputs will be shown </p>\n"
      }
    ],
    "outputs": [
      {
        "name": "isValid",
        "description": "<p>emits true if value is a valid date </p>\n"
      }
    ],
    "properties": [],
    "methods": []
  },
  "TimepickerConfig": {
    "fileName": "src/timepicker/timepicker.config.ts",
    "className": "TimepickerConfig",
    "description": "<p>Provides default configuration values for timepicker </p>\n",
    "methods": [],
    "properties": [
      {
        "name": "arrowkeys",
        "defaultValue": "true",
        "type": "boolean",
        "description": "<p>if true up/down arrowkeys inside hours and minutes inputs will change time </p>\n"
      },
      {
        "name": "hourStep",
        "defaultValue": "1",
        "type": "number",
        "description": "<p>hours change step </p>\n"
      },
      {
        "name": "max",
        "type": "Date",
        "description": "<p>maximum time user can select </p>\n"
      },
      {
        "name": "meridians",
        "type": "string[]",
        "description": "<p>meridian labels based on locale </p>\n"
      },
      {
        "name": "min",
        "type": "Date",
        "description": "<p>minimum time user can select </p>\n"
      },
      {
        "name": "minuteStep",
        "defaultValue": "5",
        "type": "number",
        "description": "<p>hours change step </p>\n"
      },
      {
        "name": "mousewheel",
        "defaultValue": "true",
        "type": "boolean",
        "description": "<p>if true scroll inside hours and minutes inputs will change time </p>\n"
      },
      {
        "name": "readonlyInput",
        "defaultValue": "false",
        "type": "boolean",
        "description": "<p>if true hours and minutes fields will be readonly </p>\n"
      },
      {
        "name": "secondsStep",
        "defaultValue": "10",
        "type": "number",
        "description": "<p>seconds changes step </p>\n"
      },
      {
        "name": "showMeridian",
        "defaultValue": "true",
        "type": "boolean",
        "description": "<p>if true works in 12H mode and displays AM/PM. If false works in 24H mode and hides AM/PM </p>\n"
      },
      {
        "name": "showSeconds",
        "defaultValue": "false",
        "type": "boolean",
        "description": "<p>show seconds in timepicker </p>\n"
      },
      {
        "name": "showSpinners",
        "defaultValue": "true",
        "type": "boolean",
        "description": "<p>if true spinner arrows above and below the inputs will be shown </p>\n"
      }
    ]
  },
  "Time": {
    "fileName": "src/timepicker/timepicker.models.ts",
    "className": "Time",
    "description": "",
    "methods": [],
    "properties": []
  },
  "TimepickerControls": {
    "fileName": "src/timepicker/timepicker.models.ts",
    "className": "TimepickerControls",
    "description": "",
    "methods": [],
    "properties": []
  },
  "TimepickerComponentState": {
    "fileName": "src/timepicker/timepicker.models.ts",
    "className": "TimepickerComponentState",
    "description": "",
    "methods": [],
    "properties": []
  },
  "TimeChangeEvent": {
    "fileName": "src/timepicker/timepicker.models.ts",
    "className": "TimeChangeEvent",
    "description": "",
    "methods": [],
    "properties": []
  },
  "TooltipContainerComponent": {
    "fileName": "src/tooltip/tooltip-container.component.ts",
    "className": "TooltipContainerComponent",
    "description": "",
    "selector": "bs-tooltip-container",
    "inputs": [],
    "outputs": [],
    "properties": [],
    "methods": []
  },
  "TooltipConfig": {
    "fileName": "src/tooltip/tooltip.config.ts",
    "className": "TooltipConfig",
    "description": "<p>Default values provider for tooltip </p>\n",
    "methods": [],
    "properties": [
      {
        "name": "container",
        "type": "string",
        "description": "<p>a selector specifying the element the tooltip should be appended to. Currently only supports &quot;body&quot; </p>\n"
      },
      {
        "name": "placement",
        "defaultValue": "top",
        "type": "string",
        "description": "<p>tooltip placement, supported positions: &#39;top&#39;, &#39;bottom&#39;, &#39;left&#39;, &#39;right&#39; </p>\n"
      },
      {
        "name": "triggers",
        "defaultValue": "hover focus",
        "type": "string",
        "description": "<p>array of event names which triggers tooltip opening </p>\n"
      }
    ]
  },
  "TooltipDirective": {
    "fileName": "src/tooltip/tooltip.directive.ts",
    "className": "TooltipDirective",
    "description": "",
    "selector": "[tooltip], [tooltipHtml]",
    "exportAs": "bs-tooltip",
    "inputs": [
      {
        "name": "container",
        "type": "string",
        "description": "<p>A selector specifying the element the tooltip should be appended to.\nCurrently only supports &quot;body&quot;.</p>\n"
      },
      {
        "name": "containerClass",
        "type": "string",
        "description": "<p>Css class for tooltip container</p>\n"
      },
      {
        "name": "isDisabled",
        "type": "boolean",
        "description": "<p>Allows to disable tooltip</p>\n"
      },
      {
        "name": "isOpen",
        "type": "boolean",
        "description": "<p>Returns whether or not the tooltip is currently being shown</p>\n"
      },
      {
        "name": "placement",
        "type": "string",
        "description": "<p>Placement of a tooltip. Accepts: &quot;top&quot;, &quot;bottom&quot;, &quot;left&quot;, &quot;right&quot;</p>\n"
      },
      {
        "name": "tooltip",
        "type": "string | TemplateRef<any>",
        "description": "<p>Content to be displayed as tooltip.</p>\n"
      },
      {
        "name": "tooltipAnimation",
        "defaultValue": "true",
        "type": "boolean",
        "description": ""
      },
      {
        "name": "tooltipAppendToBody",
        "type": "boolean",
        "description": ""
      },
      {
        "name": "tooltipClass",
        "type": "string",
        "description": ""
      },
      {
        "name": "tooltipContext",
        "type": "any",
        "description": ""
      },
      {
        "name": "tooltipEnable",
        "type": "boolean",
        "description": ""
      },
      {
        "name": "tooltipFadeDuration",
        "defaultValue": "150",
        "type": "number",
        "description": ""
      },
      {
        "name": "tooltipHtml",
        "type": "string | TemplateRef<any>",
        "description": ""
      },
      {
        "name": "tooltipIsOpen",
        "type": "boolean",
        "description": ""
      },
      {
        "name": "tooltipPlacement",
        "type": "string",
        "description": ""
      },
      {
        "name": "tooltipPopupDelay",
        "defaultValue": "0",
        "type": "number",
        "description": ""
      },
      {
        "name": "tooltipTrigger",
        "type": "string | string[]",
        "description": ""
      },
      {
        "name": "triggers",
        "type": "string",
        "description": "<p>Specifies events that should trigger. Supports a space separated list of\nevent names.</p>\n"
      }
    ],
    "outputs": [
      {
        "name": "onHidden",
        "description": "<p>Emits an event when the tooltip is hidden</p>\n"
      },
      {
        "name": "onShown",
        "description": "<p>Emits an event when the tooltip is shown</p>\n"
      },
      {
        "name": "tooltipChange",
        "description": "<p>Fired when tooltip content changes </p>\n"
      },
      {
        "name": "tooltipStateChanged",
        "description": ""
      }
    ],
    "properties": [],
    "methods": [
      {
        "name": "toggle",
        "description": "<p>Toggles an element’s tooltip. This is considered a “manual” triggering of\nthe tooltip.</p>\n",
        "args": [],
        "returnType": "void"
      },
      {
        "name": "show",
        "description": "<p>Opens an element’s tooltip. This is considered a “manual” triggering of\nthe tooltip.</p>\n",
        "args": [],
        "returnType": "void"
      },
      {
        "name": "hide",
        "description": "<p>Closes an element’s tooltip. This is considered a “manual” triggering of\nthe tooltip.</p>\n",
        "args": [],
        "returnType": "void"
      }
    ]
  },
  "TypeaheadContainerComponent": {
    "fileName": "src/typeahead/typeahead-container.component.ts",
    "className": "TypeaheadContainerComponent",
    "description": "",
    "selector": "typeahead-container",
    "inputs": [],
    "outputs": [],
    "properties": [],
    "methods": []
  },
  "TypeaheadDirective": {
    "fileName": "src/typeahead/typeahead.directive.ts",
    "className": "TypeaheadDirective",
    "description": "",
    "selector": "[typeahead]",
    "exportAs": "bs-typeahead",
    "inputs": [
      {
        "name": "container",
        "type": "string",
        "description": "<p>A selector specifying the element the typeahead should be appended to.\nCurrently only supports &quot;body&quot;.</p>\n"
      },
      {
        "name": "optionsListTemplate",
        "type": "TemplateRef<any>",
        "description": "<p>used to specify a custom options list template. Template variables: matches, itemTemplate, query </p>\n"
      },
      {
        "name": "typeahead",
        "type": "any",
        "description": "<p>options source, can be Array of strings, objects or an Observable for external matching process </p>\n"
      },
      {
        "name": "typeaheadAsync",
        "type": "boolean",
        "description": "<p>should be used only in case of typeahead attribute is array. If true - loading of options will be async, otherwise - sync. true make sense if options array is large. </p>\n"
      },
      {
        "name": "typeaheadGroupField",
        "type": "string",
        "description": "<p>when options source is an array of objects, the name of field that contains the group value, matches are grouped by this field when set. </p>\n"
      },
      {
        "name": "typeaheadItemTemplate",
        "type": "TemplateRef<any>",
        "description": "<p>used to specify a custom item template. Template variables exposed are called item and index; </p>\n"
      },
      {
        "name": "typeaheadLatinize",
        "defaultValue": "true",
        "type": "boolean",
        "description": "<p>match latin symbols. If true the word súper would match super and vice versa. </p>\n"
      },
      {
        "name": "typeaheadMinLength",
        "type": "number",
        "description": "<p>minimal no of characters that needs to be entered before typeahead kicks-in. When set to 0, typeahead shows on focus with full list of options (limited as normal by typeaheadOptionsLimit) </p>\n"
      },
      {
        "name": "typeaheadOptionField",
        "type": "string",
        "description": "<p>when options source is an array of objects, the name of field that contains the options value, we use array item as option in case of this field is missing. Supports nested properties and methods. </p>\n"
      },
      {
        "name": "typeaheadOptionsLimit",
        "type": "number",
        "description": "<p>maximum length of options items list </p>\n"
      },
      {
        "name": "typeaheadPhraseDelimiters",
        "defaultValue": "'\"",
        "type": "string",
        "description": "<p>should be used only in case typeaheadSingleWords attribute is true. Sets the word delimiter to match exact phrase. Defaults to simple and double quotes. </p>\n"
      },
      {
        "name": "typeaheadSingleWords",
        "defaultValue": "true",
        "type": "boolean",
        "description": "<p>break words with spaces. If true the text &quot;exact phrase&quot; here match would match with match exact phrase here but not with phrase here exact match (kind of &quot;google style&quot;). </p>\n"
      },
      {
        "name": "typeaheadWaitMs",
        "type": "number",
        "description": "<p>minimal wait time after last character typed before typeahead kicks-in </p>\n"
      },
      {
        "name": "typeaheadWordDelimiters",
        "defaultValue": " ",
        "type": "string",
        "description": "<p>should be used only in case typeaheadSingleWords attribute is true. Sets the word delimiter to break words. Defaults to space. </p>\n"
      }
    ],
    "outputs": [
      {
        "name": "typeaheadLoading",
        "description": "<p>fired when &#39;busy&#39; state of this component was changed, fired on async mode only, returns boolean </p>\n"
      },
      {
        "name": "typeaheadNoResults",
        "description": "<p>fired on every key event and returns true in case of matches are not detected </p>\n"
      },
      {
        "name": "typeaheadOnBlur",
        "description": "<p>fired when blur event occurres. returns the active item </p>\n"
      },
      {
        "name": "typeaheadOnSelect",
        "description": "<p>fired when option was selected, return object with data of this option </p>\n"
      }
    ],
    "properties": [
      {
        "name": "_container",
        "type": "TypeaheadContainerComponent",
        "description": "<p>if false restrict model values to the ones selected from the popup only will be provided \nif false the first match automatically will not be focused as you type \nformat the ng-model result after selection \nif true automatically select an item when there is one option that exactly matches the user input \nif true select the currently highlighted match on blur \nif false don&#39;t focus the input element the typeahead directive is associated with on selection </p>\n"
      }
    ],
    "methods": []
  }
};<|MERGE_RESOLUTION|>--- conflicted
+++ resolved
@@ -477,8 +477,6 @@
     "description": "",
     "methods": [],
     "properties": []
-<<<<<<< HEAD
-=======
   },
   "BsDatepickerConfig": {
     "fileName": "src/datepicker/bs-datepicker-config.ts",
@@ -629,7 +627,6 @@
         "returnType": "void"
       }
     ]
->>>>>>> b11776c3
   },
   "DatePickerInnerComponent": {
     "fileName": "src/datepicker/datepicker-inner.component.ts",
@@ -1296,7 +1293,7 @@
       },
       {
         "name": "ranges",
-        "type": "{ [key: string]: string[] | Moment[] | Date[]; }",
+        "type": "{ [key: string]: Date[] | string[] | Moment[]; }",
         "description": "<p>predefined set of ranges {&#39;today&#39;: [moment(), moment()]} </p>\n"
       },
       {

--- conflicted
+++ resolved
@@ -5,11 +5,6 @@
   templateUrl: './date-picker-popup.html'
 })
 export class DemoDatePickerPopupComponent {
-<<<<<<< HEAD
-  public bsValue = new Date(2017, 7, 4);
+  public bsValue: any ;
   public bsRangeValue = [new Date(2017, 7, 4), new Date(2017, 7, 20)];
-=======
-  public bsValue: any ;
-  public bsRangeValue: any = [new Date(2017, 7, 4), new Date(2017, 7, 20)];
->>>>>>> e0a6adf8
 }
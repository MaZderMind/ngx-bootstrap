--- conflicted
+++ resolved
@@ -1,178 +1,106 @@
-<<<<<<< HEAD
-/// <reference path="../tsd.d.ts" />
-import {Component, View, bootstrap, NgClass} from 'angular2/angular2';
-
-import {Ng2BootstrapConfig, Ng2BootstrapTheme} from '../components/index';
-
-let w:any = window;
-if (w && w.__theme === 'bs4') {
-  Ng2BootstrapConfig.theme = Ng2BootstrapTheme.BS4;
-}
-
-import {AccordionSection} from './components/accordion-section';
-import {AlertSection} from './components/alert-section';
-import {ButtonsSection} from './components/buttons-section';
-import {CarouselSection} from './components/carousel-section';
-import {CollapseSection} from './components/collapse-section';
-import {DropdownSection} from './components/dropdown-section';
-import {PaginationSection} from './components/pagination-section';
-import {ProgressbarSection} from './components/progressbar-section';
-import {RatingSection} from './components/rating-section';
-import {TabsSection} from './components/tabs-section';
-import {TimepickerSection} from './components/timepicker-section';
-import {TooltipSection} from './components/tooltip-section';
-
-import {DemoHeader} from './components/demo-header';
-
-let gettingStarted = require('./getting-started.md');
-
-@Component({
-  selector: 'app'
-})
-@View({
-  template: `
-  <demo-header>Loading header</demo-header>
-
-  <main class="bd-pageheader">
-    <div class="container">
-      <h1>ng2-bootstrap</h1>
-      <p>Native Angular2 directives for Bootstrap</p>
-      <a class="btn btn-primary" href="https://github.com/valor-software/ng2-bootstrap">View on GitHub</a>
-      <div class="row">
-        <div class="col-lg-1"><iframe src="https://ghbtns.com/github-btn.html?user=valor-software&repo=ng2-bootstrap&type=star&count=true" frameborder="0" scrolling="0" width="170px" height="20px"></iframe></div>
-        <div class="col-lg-1"><iframe src="https://ghbtns.com/github-btn.html?user=valor-software&repo=ng2-bootstrap&type=fork&count=true" frameborder="0" scrolling="0" width="170px" height="20px"></iframe></div>
-      </div>
-    </div>
-  </main>
-
-  <div class="container">
-    <div class="col-md-12 card card-block panel panel-default">
-      <selection>
-          <h1>ng2-bootstrap available with:
-          <a class="btn btn-default btn-secondary btn-lg" [ng-class]="{active: isBs3}" href="./">Bootstrap 3</a>
-          <a class="btn btn-default btn-secondary btn-lg" [ng-class]="{active: !isBs3}" href="./index-bs4.html">Bootstrap 4</a>
-          </h1>
-      </selection>
-    </div>
-    <br>
-    <section id="getting-started">${gettingStarted}</section>
-
-    <accordion-section class="col-md-12"></accordion-section>
-    <alert-section class="col-md-12"></alert-section>
-    <buttons-section class="col-md-12"></buttons-section>
-    <carousel-section class="col-md-12"></carousel-section>
-    <collapse-section class="col-md-12"></collapse-section>
-    <dropdown-section class="col-md-12"></dropdown-section>
-    <pagination-section class="col-md-12"></pagination-section>
-    <progressbar-section class="col-md-12"></progressbar-section>
-    <rating-section class="col-md-12"></rating-section>
-    <tabs-section class="col-md-12"></tabs-section>
-    <timepicker-section class="col-md-12"></timepicker-section>
-    <tooltip-section class="col-md-12"></tooltip-section>
-  </div>
-
-  </div>
-  <footer class="footer">
-    <div class="container">
-      <p class="text-muted text-center"><a href="https://github.com/valor-software/ng2-bootstrap">ng2-bootstrap</a> is maintained by <a href="https://github.com/valor-software">valor-software</a>.</p>
-    </div>
-  </footer>
-  `,
-  directives: [
-    NgClass,
-    DemoHeader,
-
-    AccordionSection,
-    AlertSection,
-    ButtonsSection,
-    CarouselSection,
-    CollapseSection,
-    DropdownSection,
-    PaginationSection,
-    ProgressbarSection,
-    RatingSection,
-    TabsSection,
-    TimepickerSection,
-    TooltipSection
-  ]
-})
-export class Demo {
-  private isBs3:boolean = Ng2BootstrapConfig.theme === Ng2BootstrapTheme.BS3;
-}
-
-bootstrap(Demo);
-=======
-/// <reference path="../tsd.d.ts" />
-
-import {Component, View, bootstrap} from 'angular2/angular2';
-
-import {AccordionDemo} from './components/accordion-demo';
-import {AlertDemo} from './components/alert-demo';
-import {ButtonsDemo} from './components/buttons-demo';
-import {DatePickerDemo} from './components/datepicker-demo';
-import {DropdownDemo} from './components/dropdown-demo';
-import {CarouselDemo} from './components/carousel-demo';
-import {CollapseDemo} from './components/collapse-demo';
-import {PaginationDemo} from './components/pagination-demo';
-import {ProgressbarDemo} from './components/progressbar-demo';
-import {RatingDemo} from './components/rating-demo';
-import {TabsDemo} from './components/tabs-demo';
-import {TimepickerDemo} from './components/timepicker-demo';
-import {TooltipDemo} from './components/tooltip-demo';
-
-@Component({
-  selector: 'app'
-})
-@View({
-  template: `
-    <div></div>
-    <accordion-demo class="col-md-12"></accordion-demo>
-    <alert-demo class="col-md-12"></alert-demo>
-    <buttons-demo class="col-md-12"></buttons-demo>
-    <carousel-demo class="col-md-12"></carousel-demo>
-    <datepicker-demo class="col-md-12"></datepicker-demo>
-    <dropdown-demo class="col-md-12"></dropdown-demo>
-    <collapse-demo class="col-md-12"></collapse-demo>
-    <pagination-demo class="col-md-12"></pagination-demo>
-    <progressbar-demo class="col-md-12"></progressbar-demo>
-    <rating-demo class="col-md-12"></rating-demo>
-    <tabs-demo class="col-md-12"></tabs-demo>
-    <timepicker-demo class="col-md-12"></timepicker-demo>
-    <tooltip-demo class="col-md-12"></tooltip-demo>
-  `,
-  directives: [
-    AlertDemo,
-    AccordionDemo,
-    ButtonsDemo,
-    DatePickerDemo,
-    DropdownDemo,
-    CarouselDemo,
-    CollapseDemo,
-    PaginationDemo,
-    ProgressbarDemo,
-    RatingDemo,
-    TabsDemo,
-    TimepickerDemo,
-    TooltipDemo
-  ]
-})
-export class Home {
-}
-
-bootstrap(Home);
-
-
-// "demo/index.ts",
-//  "demo/typings/es6-object.d.ts",
-//  "demo/components/accordion-demo.ts",
-//  "demo/components/alert-demo.ts",
-//  "demo/components/buttons-demo.ts",
-//  "demo/components/dropdown-demo.ts",
-//  "demo/components/collapse-demo.ts",
-//  "demo/components/pagination-demo.ts",
-//  "demo/components/progressbar-demo.ts",
-//  "demo/components/rating-demo.ts",
-//  "demo/components/tabs-demo.ts",
-//  "demo/components/timepicker-demo.ts",
-//  "demo/components/tooltip-demo.ts"
->>>>>>> 3a890519
+/// <reference path="../tsd.d.ts" />
+import {Component, View, bootstrap, NgClass} from 'angular2/angular2';
+
+import {Ng2BootstrapConfig, Ng2BootstrapTheme} from '../components/index';
+
+let w:any = window;
+if (w && w.__theme === 'bs4') {
+  Ng2BootstrapConfig.theme = Ng2BootstrapTheme.BS4;
+}
+
+import {DatePickerDemo} from './components/datepicker-demo';
+
+import {AccordionSection} from './components/accordion-section';
+import {AlertSection} from './components/alert-section';
+import {ButtonsSection} from './components/buttons-section';
+import {CarouselSection} from './components/carousel-section';
+import {CollapseSection} from './components/collapse-section';
+import {DropdownSection} from './components/dropdown-section';
+import {PaginationSection} from './components/pagination-section';
+import {ProgressbarSection} from './components/progressbar-section';
+import {RatingSection} from './components/rating-section';
+import {TabsSection} from './components/tabs-section';
+import {TimepickerSection} from './components/timepicker-section';
+import {TooltipSection} from './components/tooltip-section';
+
+import {DemoHeader} from './components/demo-header';
+
+let gettingStarted = require('./getting-started.md');
+
+@Component({
+  selector: 'app'
+})
+@View({
+  template: `
+  <demo-header>Loading header</demo-header>
+
+  <main class="bd-pageheader">
+    <div class="container">
+      <h1>ng2-bootstrap</h1>
+      <p>Native Angular2 directives for Bootstrap</p>
+      <a class="btn btn-primary" href="https://github.com/valor-software/ng2-bootstrap">View on GitHub</a>
+      <div class="row">
+        <div class="col-lg-1"><iframe src="https://ghbtns.com/github-btn.html?user=valor-software&repo=ng2-bootstrap&type=star&count=true" frameborder="0" scrolling="0" width="170px" height="20px"></iframe></div>
+        <div class="col-lg-1"><iframe src="https://ghbtns.com/github-btn.html?user=valor-software&repo=ng2-bootstrap&type=fork&count=true" frameborder="0" scrolling="0" width="170px" height="20px"></iframe></div>
+      </div>
+    </div>
+  </main>
+
+  <div class="container">
+    <div class="col-md-12 card card-block panel panel-default">
+      <selection>
+          <h1>ng2-bootstrap available with:
+          <a class="btn btn-default btn-secondary btn-lg" [ng-class]="{active: isBs3}" href="./">Bootstrap 3</a>
+          <a class="btn btn-default btn-secondary btn-lg" [ng-class]="{active: !isBs3}" href="./index-bs4.html">Bootstrap 4</a>
+          </h1>
+      </selection>
+    </div>
+    <br>
+    <section id="getting-started">${gettingStarted}</section>
+
+    <accordion-section class="col-md-12"></accordion-section>
+    <alert-section class="col-md-12"></alert-section>
+    <buttons-section class="col-md-12"></buttons-section>
+    <carousel-section class="col-md-12"></carousel-section>
+    <collapse-section class="col-md-12"></collapse-section>
+    <datepicker-demo class="col-md-12"></datepicker-demo>
+    <dropdown-section class="col-md-12"></dropdown-section>
+    <pagination-section class="col-md-12"></pagination-section>
+    <progressbar-section class="col-md-12"></progressbar-section>
+    <rating-section class="col-md-12"></rating-section>
+    <tabs-section class="col-md-12"></tabs-section>
+    <timepicker-section class="col-md-12"></timepicker-section>
+    <tooltip-section class="col-md-12"></tooltip-section>
+  </div>
+
+  </div>
+  <footer class="footer">
+    <div class="container">
+      <p class="text-muted text-center"><a href="https://github.com/valor-software/ng2-bootstrap">ng2-bootstrap</a> is maintained by <a href="https://github.com/valor-software">valor-software</a>.</p>
+    </div>
+  </footer>
+  `,
+  directives: [
+    NgClass,
+    DemoHeader,
+
+    AccordionSection,
+    AlertSection,
+    ButtonsSection,
+    CarouselSection,
+    CollapseSection,
+    DatePickerDemo,
+    DropdownSection,
+    PaginationSection,
+    ProgressbarSection,
+    RatingSection,
+    TabsSection,
+    TimepickerSection,
+    TooltipSection
+  ]
+})
+export class Demo {
+  private isBs3:boolean = Ng2BootstrapConfig.theme === Ng2BootstrapTheme.BS3;
+}
+
+bootstrap(Demo);
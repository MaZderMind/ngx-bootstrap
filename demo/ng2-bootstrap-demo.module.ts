import { NgModule } from '@angular/core';
import { FormsModule, ReactiveFormsModule } from '@angular/forms';
import { BrowserModule } from '@angular/platform-browser';

import { Ng2BootstrapModule } from '../components';

import {
  AccordionDemoComponent,
  AlertDemoComponent,
  ButtonsDemoComponent,
  CarouselDemoComponent,
  CollapseDemoComponent,
  DatepickerDemoComponent,
  DropdownDemoComponent,
  ModalDemoComponent,
  PaginationDemoComponent,
  ProgressbarDemoComponent,
  RatingDemoComponent,
  TabsDemoComponent,
  TimepickerDemoComponent,
  TooltipDemoComponent,
  TypeaheadDemoComponent
} from './components';

import { DemoSectionComponent } from './components/demo-section';
import { GettingStartedSectionComponent } from './components/getting-started/getting-started';
import { MainMenuComponent } from './components/main-menu/main-menu.component';
import { TopMenuComponent } from './components/top-menu/top-menu.component';

import { DemoComponent } from './app.component';
import { routing } from './router.config';

import { AccordionSectionComponent } from './components/accordion-section';
import { AlertSectionComponent } from './components/alert-section';
import { ButtonsSectionComponent } from './components/buttons-section';
import { CarouselSectionComponent } from './components/carousel-section';
import { CollapseSectionComponent } from './components/collapse-section';
import { DatepickerSectionComponent } from './components/datepicker-section';
import { DropdownSectionComponent } from './components/dropdown-section';
import { ModalSectionComponent } from './components/modal-section';
import { PaginationSectionComponent } from './components/pagination-section';
import { ProgressbarSectionComponent } from './components/progressbar-section';
import { RatingSectionComponent } from './components/rating-section';
import { TabsSectionComponent } from './components/tabs-section';
import { TimepickerSectionComponent } from './components/timepicker-section';
import { TooltipSectionComponent } from './components/tooltip-section';
import { TypeaheadSectionComponent } from './components/typeahead-section';

@NgModule({
  declarations: [
<<<<<<< HEAD
    DemoComponent,
    DemoSectionComponent,
    GettingStartedSectionComponent,
    MainMenuComponent,
    TopMenuComponent,

=======
>>>>>>> d68f13e9
    AccordionDemoComponent,
    AlertDemoComponent,
    ButtonsDemoComponent,
    CarouselDemoComponent,
    CollapseDemoComponent,
    DatepickerDemoComponent,
    DemoComponent,
    DemoSectionComponent,
    DropdownDemoComponent,
    GettingStartedSectionComponent,
    MainMenuComponent,
    ModalDemoComponent,
    PaginationDemoComponent,
    ProgressbarDemoComponent,
    RatingDemoComponent,
    TabsDemoComponent,
    TimepickerDemoComponent,
    TooltipDemoComponent,
<<<<<<< HEAD
    TypeaheadDemoComponent,

    AccordionSectionComponent,
    AlertSectionComponent,
    ButtonsSectionComponent,
    CarouselSectionComponent,
    CollapseSectionComponent,
    DatepickerSectionComponent,
    DropdownSectionComponent,
    ModalSectionComponent,
    PaginationSectionComponent,
    ProgressbarSectionComponent,
    RatingSectionComponent,
    TabsSectionComponent,
    TimepickerSectionComponent,
    TooltipSectionComponent,
    TypeaheadSectionComponent
=======
    TopMenuComponent,
    TypeaheadDemoComponent
>>>>>>> d68f13e9
  ],
  imports: [
    BrowserModule,
    FormsModule,
    Ng2BootstrapModule,
    ReactiveFormsModule,
    routing
  ],
  providers: [],
  bootstrap: [DemoComponent]
})

export class Ng2BootstrapDemoModule {
}<|MERGE_RESOLUTION|>--- conflicted
+++ resolved
@@ -48,26 +48,19 @@
 
 @NgModule({
   declarations: [
-<<<<<<< HEAD
     DemoComponent,
     DemoSectionComponent,
     GettingStartedSectionComponent,
     MainMenuComponent,
     TopMenuComponent,
 
-=======
->>>>>>> d68f13e9
     AccordionDemoComponent,
     AlertDemoComponent,
     ButtonsDemoComponent,
     CarouselDemoComponent,
     CollapseDemoComponent,
     DatepickerDemoComponent,
-    DemoComponent,
-    DemoSectionComponent,
     DropdownDemoComponent,
-    GettingStartedSectionComponent,
-    MainMenuComponent,
     ModalDemoComponent,
     PaginationDemoComponent,
     ProgressbarDemoComponent,
@@ -75,7 +68,6 @@
     TabsDemoComponent,
     TimepickerDemoComponent,
     TooltipDemoComponent,
-<<<<<<< HEAD
     TypeaheadDemoComponent,
 
     AccordionSectionComponent,
@@ -93,10 +85,6 @@
     TimepickerSectionComponent,
     TooltipSectionComponent,
     TypeaheadSectionComponent
-=======
-    TopMenuComponent,
-    TypeaheadDemoComponent
->>>>>>> d68f13e9
   ],
   imports: [
     BrowserModule,

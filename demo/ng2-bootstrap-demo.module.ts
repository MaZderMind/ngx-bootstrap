--- conflicted
+++ resolved
@@ -48,15 +48,6 @@
 
 @NgModule({
   declarations: [
-<<<<<<< HEAD
-=======
-    DemoComponent,
-    DemoSectionComponent,
-    GettingStartedSectionComponent,
-    MainMenuComponent,
-    TopMenuComponent,
-
->>>>>>> 62d5ef8d
     AccordionDemoComponent,
     AlertDemoComponent,
     ButtonsDemoComponent,
@@ -75,10 +66,7 @@
     TabsDemoComponent,
     TimepickerDemoComponent,
     TooltipDemoComponent,
-<<<<<<< HEAD
     TopMenuComponent,
-    TypeaheadDemoComponent
-=======
     TypeaheadDemoComponent,
 
     AccordionSectionComponent,
@@ -96,7 +84,6 @@
     TimepickerSectionComponent,
     TooltipSectionComponent,
     TypeaheadSectionComponent
->>>>>>> 62d5ef8d
   ],
   imports: [
     BrowserModule,

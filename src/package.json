{
<<<<<<< HEAD
  "name": "ng2-bootstrap",
=======
  "name": "ngx-bootstrap",
  "version": "1.6.2",
>>>>>>> c1b8791a
  "dependencies": {
    "moment": "*"
  },
  "peerDependencies": {
    "@angular/common": "*",
    "@angular/compiler": "*",
    "@angular/core": "*",
    "@angular/forms": "*"
  }
}<|MERGE_RESOLUTION|>--- conflicted
+++ resolved
@@ -1,10 +1,5 @@
 {
-<<<<<<< HEAD
-  "name": "ng2-bootstrap",
-=======
   "name": "ngx-bootstrap",
-  "version": "1.6.2",
->>>>>>> c1b8791a
   "dependencies": {
     "moment": "*"
   },

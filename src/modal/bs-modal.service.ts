import {
  ComponentRef,
  Injectable,
  TemplateRef,
  EventEmitter,
  Renderer2,
  RendererFactory2,
  Inject,
  Optional
} from '@angular/core';

import { ComponentLoader, ComponentLoaderFactory } from 'ngx-bootstrap/component-loader';
import { ModalBackdropComponent } from './modal-backdrop.component';
import { ModalContainerComponent } from './modal-container.component';
import {
  CLASS_NAME,
  modalConfigDefaults,
  ModalOptions,
  TRANSITION_DURATIONS,
  MODAL_CONFIG_DEFAULT_OVERRIDE
} from './modal-options.class';
import { BsModalRef } from './bs-modal-ref.service';

@Injectable()
export class BsModalService {
  // constructor props
  config: ModalOptions;

  // tslint:disable-next-line:no-any
  onShow: EventEmitter<any> = new EventEmitter();
  // tslint:disable-next-line:no-any
  onShown: EventEmitter<any> = new EventEmitter();
  // tslint:disable-next-line:no-any
  onHide: EventEmitter<any> = new EventEmitter();
  // tslint:disable-next-line:no-any
  onHidden: EventEmitter<any> = new EventEmitter();

  protected isBodyOverflowing = false;
  protected originalBodyPadding = 0;

  protected scrollbarWidth = 0;

  protected backdropRef: ComponentRef<ModalBackdropComponent>;
  private _backdropLoader: ComponentLoader<ModalBackdropComponent>;
  private modalsCount = 0;
  private lastDismissReason = '';

  private loaders: ComponentLoader<ModalContainerComponent>[] = [];

  private _renderer: Renderer2;

  constructor(
    rendererFactory: RendererFactory2,
    private clf: ComponentLoaderFactory,
    @Optional() @Inject(MODAL_CONFIG_DEFAULT_OVERRIDE) modalDefaultOption: ModalOptions) {
    this._backdropLoader = this.clf.createLoader<ModalBackdropComponent>(
      null,
      null,
      null
    );
    this._renderer = rendererFactory.createRenderer(null, null);
    this.config = modalDefaultOption ?
      (Object.assign({}, modalConfigDefaults, modalDefaultOption)) :
      modalConfigDefaults;
  }

  /** Shows a modal */
  // tslint:disable-next-line:no-any
  show(content: string | TemplateRef<any> | any, config?: ModalOptions): BsModalRef {
    this.modalsCount++;
    this._createLoaders();
    this.config = Object.assign({}, this.config, config);
    this._showBackdrop();
    this.lastDismissReason = null;

    return this._showModal(content);
  }

  hide(level: number) {
    if (this.modalsCount === 1) {
      this._hideBackdrop();
      this.resetScrollbar();
    }
    this.modalsCount = this.modalsCount >= 1 ? this.modalsCount - 1 : 0;
    setTimeout(() => {
      this._hideModal(level);
      this.removeLoaders(level);
    }, this.config.animated ? TRANSITION_DURATIONS.BACKDROP : 0);
  }

  _showBackdrop(): void {
    const isBackdropEnabled =
      this.config.backdrop || this.config.backdrop === 'static';
    const isBackdropInDOM =
      !this.backdropRef || !this.backdropRef.instance.isShown;

    if (this.modalsCount === 1) {
      this.removeBackdrop();

      if (isBackdropEnabled && isBackdropInDOM) {
        this._backdropLoader
          .attach(ModalBackdropComponent)
          .to('body')
          .show({ isAnimated: this.config.animated });
        this.backdropRef = this._backdropLoader._componentRef;
      }
    }
  }

  _hideBackdrop(): void {
    if (!this.backdropRef) {
      return;
    }
    this.backdropRef.instance.isShown = false;
    const duration = this.config.animated ? TRANSITION_DURATIONS.BACKDROP : 0;
    setTimeout(() => this.removeBackdrop(), duration);
  }
  // tslint:disable-next-line:no-any
  _showModal(content: any): BsModalRef {
    const modalLoader = this.loaders[this.loaders.length - 1];
    if (this.config && this.config.providers) {
      for (const provider of this.config.providers) {
        modalLoader.provide(provider);
      }
    }

    const bsModalRef = new BsModalRef();
    const modalContainerRef = modalLoader
      .provide({ provide: ModalOptions, useValue: this.config })
      .provide({ provide: BsModalRef, useValue: bsModalRef })
      .attach(ModalContainerComponent)
      .to('body');
    bsModalRef.hide = () => {
      const duration = this.config.animated ? TRANSITION_DURATIONS.MODAL : 0;
      setTimeout(() => modalContainerRef.instance.hide(), duration);
    };
    bsModalRef.setClass = (newClass: string) => {
      modalContainerRef.instance.config.class = newClass;
    };

<<<<<<< HEAD
    bsModalRef.onHidden = new EventEmitter<any>();
    bsModalRef.onHide = new EventEmitter<any>();

    this.copyEvent(modalLoader.onBeforeHide, bsModalRef.onHide);
    this.copyEvent(modalLoader.onHidden, bsModalRef.onHidden);
=======
    // call 'show' method after assign setClass in bsModalRef.
    // it makes modal component's bsModalRef available to call setClass method
    modalContainerRef.show({
      content,
      isAnimated: this.config.animated,
      initialState: this.config.initialState,
      bsModalService: this
    });
    modalContainerRef.instance.level = this.getModalsCount();

    bsModalRef.content = modalLoader.getInnerComponent() || null;
>>>>>>> 048b182e

    return bsModalRef;
  }

  _hideModal(level: number): void {
    const modalLoader = this.loaders[level - 1];
    if (modalLoader) {
      modalLoader.hide();
    }
  }

  getModalsCount(): number {
    return this.modalsCount;
  }

  setDismissReason(reason: string) {
    this.lastDismissReason = reason;
  }

  removeBackdrop(): void {
    this._backdropLoader.hide();
    this.backdropRef = null;
  }

  /** Checks if the body is overflowing and sets scrollbar width */
  /** @internal */
  checkScrollbar(): void {
    this.isBodyOverflowing = document.body.clientWidth < window.innerWidth;
    this.scrollbarWidth = this.getScrollbarWidth();
  }

  setScrollbar(): void {
    if (!document) {
      return;
    }

    this.originalBodyPadding = parseInt(
      window
        .getComputedStyle(document.body)
        .getPropertyValue('padding-right') || '0',
      10
    );

    if (this.isBodyOverflowing) {
      document.body.style.paddingRight = `${this.originalBodyPadding +
        this.scrollbarWidth}px`;
    }
  }

  private resetScrollbar(): void {
    document.body.style.paddingRight = `${this.originalBodyPadding}px`;
  }

  // thx d.walsh
  private getScrollbarWidth(): number {
    const scrollDiv = this._renderer.createElement('div');
    this._renderer.addClass(scrollDiv, CLASS_NAME.SCROLLBAR_MEASURER);
    this._renderer.appendChild(document.body, scrollDiv);
    const scrollbarWidth = scrollDiv.offsetWidth - scrollDiv.clientWidth;
    this._renderer.removeChild(document.body, scrollDiv);

    return scrollbarWidth;
  }

  private _createLoaders(): void {
    const loader = this.clf.createLoader<ModalContainerComponent>(
      null,
      null,
      null
    );
    this.copyEvent(loader.onBeforeShow, this.onShow);
    this.copyEvent(loader.onShown, this.onShown);
    this.copyEvent(loader.onBeforeHide, this.onHide);
    this.copyEvent(loader.onHidden, this.onHidden);
    this.loaders.push(loader);
  }

  private removeLoaders(level: number): void {
    this.loaders.splice(level - 1, 1);
    this.loaders.forEach(
      (loader: ComponentLoader<ModalContainerComponent>, i: number) => {
        loader.instance.level = i + 1;
      }
    );
  }

  // tslint:disable-next-line:no-any
  private copyEvent(from: EventEmitter<any>, to: EventEmitter<any>) {
    from.subscribe(() => {
      to.emit(this.lastDismissReason);
    });
  }
}<|MERGE_RESOLUTION|>--- conflicted
+++ resolved
@@ -138,13 +138,11 @@
       modalContainerRef.instance.config.class = newClass;
     };
 
-<<<<<<< HEAD
     bsModalRef.onHidden = new EventEmitter<any>();
     bsModalRef.onHide = new EventEmitter<any>();
 
     this.copyEvent(modalLoader.onBeforeHide, bsModalRef.onHide);
     this.copyEvent(modalLoader.onHidden, bsModalRef.onHidden);
-=======
     // call 'show' method after assign setClass in bsModalRef.
     // it makes modal component's bsModalRef available to call setClass method
     modalContainerRef.show({
@@ -156,7 +154,6 @@
     modalContainerRef.instance.level = this.getModalsCount();
 
     bsModalRef.content = modalLoader.getInnerComponent() || null;
->>>>>>> 048b182e
 
     return bsModalRef;
   }

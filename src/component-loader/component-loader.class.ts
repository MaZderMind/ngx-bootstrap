// todo: add delay support
// todo: merge events onShow, onShown, etc...
// todo: add global positioning configuration?
import {
  ApplicationRef,
  ComponentFactory,
  ComponentFactoryResolver,
  ComponentRef,
  ElementRef,
  EventEmitter,
  Injector,
  NgZone,
  Provider,
  ReflectiveInjector,
  Renderer,
  TemplateRef,
  Type,
  ViewContainerRef
} from '@angular/core';
import { PositioningOptions, PositioningService } from '../positioning';
import { listenToTriggers } from '../utils/triggers';
import { ContentRef } from './content-ref.class';

export interface ListenOptions {
  target?: ElementRef;
  triggers?: string;
  show?: Function;
  hide?: Function;
  toggle?: Function;
}

export class ComponentLoader<T> {
  public onBeforeShow: EventEmitter<any> = new EventEmitter();
  public onShown: EventEmitter<any> = new EventEmitter();
  public onBeforeHide: EventEmitter<any> = new EventEmitter();
  public onHidden: EventEmitter<any> = new EventEmitter();

  public instance: T;
  public _componentRef: ComponentRef<T>;

  private _providers: Provider[] = [];
  private _componentFactory: ComponentFactory<T>;
  private _zoneSubscription: any;
  private _contentRef: ContentRef;
  private _innerComponent: ComponentRef<T>;

  private _unregisterListenersFn: Function;

  public get isShown(): boolean {
    if (this._isHiding) {
      return false;
    }
    return !!this._componentRef;
  };

  private _isHiding: boolean = false;

  /**
   * Placement of a component. Accepts: "top", "bottom", "left", "right"
   */
  private attachment: string;

  /**
   * A selector specifying the element the popover should be appended to.
   * Currently only supports "body".
   */
  private container: string | ElementRef | any;

  /**
   * Specifies events that should trigger. Supports a space separated list of
   * event names.
   */
  private triggers: string;

  /**
   * Do not use this directly, it should be instanced via
   * `ComponentLoadFactory.attach`
   * @internal
   */
  // tslint:disable-next-line
  public constructor(private _viewContainerRef: ViewContainerRef,
                     private _renderer: Renderer,
                     private _elementRef: ElementRef,
                     private _injector: Injector,
                     private _componentFactoryResolver: ComponentFactoryResolver,
                     private _ngZone: NgZone,
                     private _applicationRef: ApplicationRef,
                     private _posService: PositioningService) {
  }

  public attach(compType: Type<T>): ComponentLoader<T> {
    this._componentFactory = this._componentFactoryResolver
      .resolveComponentFactory<T>(compType);
    return this;
  }

  // todo: add behaviour: to target element, `body`, custom element
  public to(container?: string): ComponentLoader<T> {
    this.container = container || this.container;
    return this;
  }

  public position(opts?: PositioningOptions): ComponentLoader<T> {
    this.attachment = opts.attachment || this.attachment;
    this._elementRef = opts.target as ElementRef || this._elementRef;
    return this;
  }

  public provide(provider: Provider): ComponentLoader<T> {
    this._providers.push(provider);
    return this;
  }

<<<<<<< HEAD
=======
  // todo: appendChild to element or document.querySelector(this.container)
>>>>>>> f265e951
  public show(opts: { content?: string | TemplateRef<any>, [key: string]: any } = {}): ComponentRef<T> {
    this._subscribePositioning();
    this._innerComponent = null;

    if (!this._componentRef) {
      this.onBeforeShow.emit();
      this._contentRef = this._getContentRef(opts.content);
      const injector = ReflectiveInjector.resolveAndCreate(this._providers, this._injector);

      this._componentRef = this._componentFactory.create(injector, this._contentRef.nodes);
      this._applicationRef.attachView(this._componentRef.hostView);
      // this._componentRef = this._viewContainerRef
      //   .createComponent(this._componentFactory, 0, injector, this._contentRef.nodes);
      this.instance = this._componentRef.instance;

      Object.assign(this._componentRef.instance, opts);

      if (this.container instanceof ElementRef) {
        this.container.nativeElement
          .appendChild(this._componentRef.location.nativeElement);
      }

      if (this.container === 'body' && typeof document !== 'undefined') {
        document.querySelector(this.container as string)
          .appendChild(this._componentRef.location.nativeElement);
      }

      if (!this.container && this._elementRef && this._elementRef.nativeElement.parentElement) {
        this._elementRef.nativeElement.parentElement
          .appendChild(this._componentRef.location.nativeElement);
      }

      // we need to manually invoke change detection since events registered
      // via
      // Renderer::listen() are not picked up by change detection with the
      // OnPush strategy
      if (this._contentRef.componentRef) {
        this._innerComponent = this._contentRef.componentRef.instance;
        this._contentRef.componentRef.changeDetectorRef.markForCheck();
        this._contentRef.componentRef.changeDetectorRef.detectChanges();
      }
      this._componentRef.changeDetectorRef.markForCheck();
      this._componentRef.changeDetectorRef.detectChanges();
      this.onShown.emit(this._componentRef.instance);
    }
    return this._componentRef;
  }

  public hide(): ComponentLoader<T> {
<<<<<<< HEAD
    if (this.isShown) {
      this._isHiding = true;
      this.onBeforeHide.emit(this._componentRef.instance);
      this._viewContainerRef.remove(this._viewContainerRef.indexOf(this._componentRef.hostView));

      if (this._contentRef.viewRef) {
        this._viewContainerRef.remove(this._viewContainerRef.indexOf(this._contentRef.viewRef));
        this._contentRef = null;
      }

      this._componentRef = null;
      this._isHiding = false;
      this.onHidden.emit();
=======
    if (!this._componentRef) {
      return this;
    }

    this.onBeforeHide.emit(this._componentRef.instance);

    const componentEl = this._componentRef.location.nativeElement;
    componentEl.parentNode.removeChild(componentEl);
    if (this._contentRef.componentRef) {
      this._contentRef.componentRef.destroy();
>>>>>>> f265e951
    }
    this._componentRef.destroy();
    if (this._viewContainerRef && this._contentRef.viewRef) {
      this._viewContainerRef.remove(this._viewContainerRef.indexOf(this._contentRef.viewRef));
    }
    // this._viewContainerRef.remove(this._viewContainerRef.indexOf(this._componentRef.hostView));
    //
    // if (this._contentRef.viewRef && this._viewContainerRef.indexOf(this._contentRef.viewRef) !== -1) {
    //   this._viewContainerRef.remove(this._viewContainerRef.indexOf(this._contentRef.viewRef));
    // }

    this._contentRef = null;
    this._componentRef = null;

    this.onHidden.emit();
    return this;
  }

  public toggle(): void {
    if (this.isShown) {
      this.hide();
      return;
    }

    this.show();
  }

  public dispose(): void {
    if (this.isShown) {
      this.hide();
    }

    this._unsubscribePositioning();

    if (this._unregisterListenersFn) {
      this._unregisterListenersFn();
    }
  }

  public listen(listenOpts: ListenOptions): ComponentLoader<T> {
    this.triggers = listenOpts.triggers || this.triggers;

    listenOpts.target = listenOpts.target || this._elementRef;
    listenOpts.show = listenOpts.show || (() => this.show());
    listenOpts.hide = listenOpts.hide || (() => this.hide());
    listenOpts.toggle = listenOpts.toggle || (() => this.isShown
      ? listenOpts.hide()
      : listenOpts.show());

    this._unregisterListenersFn = listenToTriggers(
      this._renderer,
      listenOpts.target.nativeElement,
      this.triggers,
      listenOpts.show,
      listenOpts.hide,
      listenOpts.toggle);

    return this;
  }

  public getInnerComponent(): ComponentRef<T> {
    return this._innerComponent;
  }

  private _subscribePositioning(): void {
    if (this._zoneSubscription || !this.attachment) {
      return;
    }

    this._zoneSubscription = this._ngZone
      .onStable.subscribe(() => {
        if (!this._componentRef) {
          return;
        }
        this._posService.position({
          element: this._componentRef.location,
          target: this._elementRef,
          attachment: this.attachment,
          appendToBody: this.container === 'body'
        });
      });
  }

  private _unsubscribePositioning(): void {
    if (!this._zoneSubscription) {
      return;
    }
    this._zoneSubscription.unsubscribe();
    this._zoneSubscription = null;
  }

  private _getContentRef(content: string | TemplateRef<any> | any): ContentRef {
    if (!content) {
      return new ContentRef([]);
    }

    if (content instanceof TemplateRef) {
      if (this._viewContainerRef) {
        const viewRef = this._viewContainerRef.createEmbeddedView<TemplateRef<T>>(content);
        return new ContentRef([viewRef.rootNodes], viewRef);
      }
      const viewRef = content.createEmbeddedView({});
      this._applicationRef.attachView(viewRef);
      return new ContentRef([viewRef.rootNodes], viewRef);
    }

    if (typeof content === 'function') {
      const contentCmptFactory = this._componentFactoryResolver.resolveComponentFactory(content);
      const modalContentInjector = ReflectiveInjector.resolveAndCreate([...this._providers, content], this._injector);
      const componentRef = contentCmptFactory.create(modalContentInjector);
      this._applicationRef.attachView(componentRef.hostView);
      return new ContentRef([[componentRef.location.nativeElement]], componentRef.hostView, componentRef);
    }
    return new ContentRef([[this._renderer.createText(null, `${content}`)]]);
  }
}<|MERGE_RESOLUTION|>--- conflicted
+++ resolved
@@ -111,10 +111,7 @@
     return this;
   }
 
-<<<<<<< HEAD
-=======
   // todo: appendChild to element or document.querySelector(this.container)
->>>>>>> f265e951
   public show(opts: { content?: string | TemplateRef<any>, [key: string]: any } = {}): ComponentRef<T> {
     this._subscribePositioning();
     this._innerComponent = null;
@@ -164,21 +161,6 @@
   }
 
   public hide(): ComponentLoader<T> {
-<<<<<<< HEAD
-    if (this.isShown) {
-      this._isHiding = true;
-      this.onBeforeHide.emit(this._componentRef.instance);
-      this._viewContainerRef.remove(this._viewContainerRef.indexOf(this._componentRef.hostView));
-
-      if (this._contentRef.viewRef) {
-        this._viewContainerRef.remove(this._viewContainerRef.indexOf(this._contentRef.viewRef));
-        this._contentRef = null;
-      }
-
-      this._componentRef = null;
-      this._isHiding = false;
-      this.onHidden.emit();
-=======
     if (!this._componentRef) {
       return this;
     }
@@ -189,7 +171,6 @@
     componentEl.parentNode.removeChild(componentEl);
     if (this._contentRef.componentRef) {
       this._contentRef.componentRef.destroy();
->>>>>>> f265e951
     }
     this._componentRef.destroy();
     if (this._viewContainerRef && this._contentRef.viewRef) {

/* tslint:disable:max-classes-per-file max-file-line-count component-class-suffix */
/**
 * @copyright Angular ng-bootstrap team
 */
import { TestBed, ComponentFixture, inject } from '@angular/core/testing';
import { By } from '@angular/platform-browser';
import {
  Component, ViewChild, ChangeDetectionStrategy, Injectable, OnDestroy
} from '@angular/core';
import {
  PopoverModule, PopoverContainerComponent, PopoverDirective, PopoverConfig
} from '../../popover';
import { createGenericTestComponent } from './test/common';

@Injectable()
class SpyService {
  public called: boolean = false;
}

const createTestComponent = (html: string) =>
  createGenericTestComponent(html, TestComponent) as ComponentFixture<TestComponent>;

const createOnPushTestComponent =
  (html: string) => createGenericTestComponent(html, TestOnPushComponent) as
    ComponentFixture<TestOnPushComponent>;

describe('popover-container', () => {
  beforeEach(() => {
    TestBed.configureTestingModule({
      declarations: [TestComponent],
      imports: [PopoverModule.forRoot()]
    });
  });

  it('should render popover on top by default', () => {
    const fixture = TestBed.createComponent(PopoverContainerComponent);
    fixture.componentInstance.title = 'Test title';
    fixture.detectChanges();

    expect(fixture.nativeElement)
      .toHaveCssClass('popover');
    expect(fixture.nativeElement)
      .toHaveCssClass('popover-top');
    expect(fixture.nativeElement.getAttribute('role'))
      .toBe('tooltip');
    expect(fixture.nativeElement.querySelector('.popover-title').textContent)
      .toBe('Test title');
  });

  it('should position popovers as requested', () => {
    const fixture = TestBed.createComponent(PopoverContainerComponent);
    fixture.componentInstance.placement = 'left';
    fixture.detectChanges();
    expect(fixture.nativeElement)
      .toHaveCssClass('popover-left');
  });
});

describe('popover', () => {

  beforeEach(() => {
    TestBed.configureTestingModule({
      declarations: [TestComponent, TestOnPushComponent, DestroyableCmpt],
      imports: [PopoverModule.forRoot()],
      providers: [SpyService]
    });
  });

  function getWindow(element: any): HTMLElement { return element.querySelector('popover-container'); }

  describe('basic functionality', () => {

    it('should open and close a popover - default settings and content as string', () => {
      const fixture = createTestComponent(`<div popover="Great tip!" popoverTitle="Title"></div>`);
      const directive = fixture.debugElement.query(By.directive(PopoverDirective));

      directive.triggerEventHandler('click', {});
      fixture.detectChanges();
      const windowEl = getWindow(fixture.nativeElement);

      expect(windowEl)
        .toHaveCssClass('popover');
      expect(windowEl)
        .toHaveCssClass('popover-top');
      expect(windowEl.textContent.trim())
        .toBe('TitleGreat tip!');
      expect(windowEl.getAttribute('role'))
        .toBe('tooltip');
      expect(windowEl.parentNode)
        .toBe(fixture.nativeElement);

      directive.triggerEventHandler('click', {});
      fixture.detectChanges();
      expect(getWindow(fixture.nativeElement))
        .toBeNull();
    });

    it('should open and close a popover - default settings and content from a template', () => {
      const fixture = createTestComponent(`
          <ng-template #t>Hello, {{name}}!</ng-template>
          <div [popover]="t" popoverTitle="Title"></div>`);
      const directive = fixture.debugElement.query(By.directive(PopoverDirective));
      const defaultConfig = new PopoverConfig();

      directive.triggerEventHandler('click', {});
      fixture.detectChanges();
      const windowEl = getWindow(fixture.nativeElement);

      expect(windowEl).toHaveCssClass('popover');
      expect(windowEl).toHaveCssClass(`popover-${defaultConfig.placement}`);
      expect(windowEl.textContent.trim()).toBe('TitleHello, World!');
      expect(windowEl.getAttribute('role')).toBe('tooltip');
      expect(windowEl.parentNode).toBe(fixture.nativeElement);

      directive.triggerEventHandler('click', {});
      fixture.detectChanges();
      expect(getWindow(fixture.nativeElement))
        .toBeNull();
    });

    it('should properly destroy TemplateRef content', () => {
      const fixture = createTestComponent(`
          <ng-template #t><destroyable-cmpt></destroyable-cmpt></ng-template>
          <div [popover]="t" popoverTitle="Title"></div>`);
      const directive = fixture.debugElement.query(By.directive(PopoverDirective));
      const spyService = fixture.debugElement.injector.get(SpyService);

      directive.triggerEventHandler('click', {});
      fixture.detectChanges();
      expect(getWindow(fixture.nativeElement))
        .not
        .toBeNull();
      expect(spyService.called)
        .toBeFalsy();

      directive.triggerEventHandler('click', {});
      fixture.detectChanges();
      expect(getWindow(fixture.nativeElement))
        .toBeNull();
      expect(spyService.called)
        .toBeTruthy();
    });

    it('should allow re-opening previously closed popovers', () => {
      const fixture = createTestComponent(`<div popover="Great tip!" popoverTitle="Title"></div>`);
      const directive = fixture.debugElement.query(By.directive(PopoverDirective));

      directive.triggerEventHandler('click', {});
      fixture.detectChanges();
      expect(getWindow(fixture.nativeElement))
        .not
        .toBeNull();

      directive.triggerEventHandler('click', {});
      fixture.detectChanges();
      expect(getWindow(fixture.nativeElement))
        .toBeNull();

      directive.triggerEventHandler('click', {});
      fixture.detectChanges();
      expect(getWindow(fixture.nativeElement))
        .not
        .toBeNull();
    });

    it('should not leave dangling popovers in the DOM', () => {
      const fixture =
        createTestComponent(`<ng-template [ngIf]="show"><div popover="Great tip!" popoverTitle="Title"></div></ng-template>`);
      const directive = fixture.debugElement.query(By.directive(PopoverDirective));

      directive.triggerEventHandler('click', {});
      fixture.detectChanges();
      expect(getWindow(fixture.nativeElement))
        .not
        .toBeNull();

      fixture.componentInstance.show = false;
      fixture.detectChanges();
      expect(getWindow(fixture.nativeElement))
        .toBeNull();
    });

    it('should properly cleanup popovers with manual triggers', () => {
<<<<<<< HEAD
      const fixture = createTestComponent(`<ng-template [ngIf]="show">
                                            <div popover="Great tip!" triggers="manual" #p="bs-popover" (mouseenter)="p.show()"></div>
                                        </ng-template>`);
=======
      const fixture = createTestComponent(`<template [ngIf]="show">
                                            <div popover="Great tip!" triggers="manual" #p="bs-popover" (mouseover)="p.show()"></div>
                                        </template>`);
>>>>>>> f265e951
      const directive = fixture.debugElement.query(By.directive(PopoverDirective));

      directive.triggerEventHandler('mouseover', {});
      fixture.detectChanges();
      expect(getWindow(fixture.nativeElement))
        .not
        .toBeNull();

      fixture.componentInstance.show = false;
      fixture.detectChanges();
      expect(getWindow(fixture.nativeElement))
        .toBeNull();
    });
  });

  describe('positioning', () => {

    it('should use requested position', () => {
      const fixture = createTestComponent(`<div popover="Great tip!" placement="left"></div>`);
      const directive = fixture.debugElement.query(By.directive(PopoverDirective));

      directive.triggerEventHandler('click', {});
      fixture.detectChanges();
      const windowEl = getWindow(fixture.nativeElement);

      expect(windowEl)
        .toHaveCssClass('popover');
      expect(windowEl)
        .toHaveCssClass('popover-left');
      expect(windowEl.textContent.trim())
        .toBe('Great tip!');
    });

    it('should properly position popovers when a component is using the OnPush strategy', () => {
      const fixture = createOnPushTestComponent(`<div popover="Great tip!" placement="left"></div>`);
      const directive = fixture.debugElement.query(By.directive(PopoverDirective));

      directive.triggerEventHandler('click', {});
      fixture.detectChanges();
      const windowEl = getWindow(fixture.nativeElement);

      expect(windowEl)
        .toHaveCssClass('popover');
      expect(windowEl)
        .toHaveCssClass('popover-left');
      expect(windowEl.textContent.trim())
        .toBe('Great tip!');
    });
  });

  describe('container', () => {

    it('should be appended to the element matching the selector passed to "container"', () => {
      const selector = 'body';
      const fixture = createTestComponent(`<div popover="Great tip!" container="` + selector + `"></div>`);
      const directive = fixture.debugElement.query(By.directive(PopoverDirective));

      directive.triggerEventHandler('click', {});
      fixture.detectChanges();
      expect(getWindow(fixture.nativeElement))
        .toBeNull();
      expect(getWindow(window.document.querySelector(selector)))
        .not
        .toBeNull();
    });

    it('should properly destroy popovers when the "container" option is used', () => {
      const selector = 'body';
      const fixture =
        createTestComponent(`<div *ngIf="show" popover="Great tip!" container="` + selector + `"></div>`);
      const directive = fixture.debugElement.query(By.directive(PopoverDirective));

      directive.triggerEventHandler('click', {});
      fixture.detectChanges();

      expect(getWindow(document.querySelector(selector)))
        .not
        .toBeNull();
      fixture.componentRef.instance.show = false;
      fixture.detectChanges();
      expect(getWindow(document.querySelector(selector)))
        .toBeNull();
    });

  });

  describe('visibility', () => {
    it('should emit events when showing and hiding popover', () => {
      const fixture = createTestComponent(
        `<div popover="Great tip!" triggers="click" (onShown)="shown()" (onHidden)="hidden()"></div>`);
      const directive = fixture.debugElement.query(By.directive(PopoverDirective));

      let shownSpy = spyOn(fixture.componentInstance, 'shown');
      let hiddenSpy = spyOn(fixture.componentInstance, 'hidden');

      directive.triggerEventHandler('click', {});
      fixture.detectChanges();
      expect(getWindow(fixture.nativeElement))
        .not
        .toBeNull();
      expect(shownSpy)
        .toHaveBeenCalled();

      directive.triggerEventHandler('click', {});
      fixture.detectChanges();
      expect(getWindow(fixture.nativeElement))
        .toBeNull();
      expect(hiddenSpy)
        .toHaveBeenCalled();
    });

    it('should not emit close event when already closed', () => {
      const fixture = createTestComponent(
        `<div popover="Great tip!" triggers="manual" (onShown)="shown()" (onHidden)="hidden()"></div>`);

      let shownSpy = spyOn(fixture.componentInstance, 'shown');
      let hiddenSpy = spyOn(fixture.componentInstance, 'hidden');

      fixture.componentInstance.popover.show();
      fixture.detectChanges();

      fixture.componentInstance.popover.show();
      fixture.detectChanges();

      expect(getWindow(fixture.nativeElement))
        .not
        .toBeNull();
      expect(shownSpy)
        .toHaveBeenCalled();
      expect(shownSpy.calls.count())
        .toEqual(1);
      expect(hiddenSpy)
        .not
        .toHaveBeenCalled();
    });

    it('should not emit open event when already opened', () => {
      const fixture = createTestComponent(
        `<div popover="Great tip!" triggers="manual" (onShown)="shown()" (onHidden)="hidden()"></div>`);

      let shownSpy = spyOn(fixture.componentInstance, 'shown');
      let hiddenSpy = spyOn(fixture.componentInstance, 'hidden');

      fixture.componentInstance.popover.hide();
      fixture.detectChanges();
      expect(getWindow(fixture.nativeElement))
        .toBeNull();
      expect(shownSpy)
        .not
        .toHaveBeenCalled();
      expect(hiddenSpy)
        .not
        .toHaveBeenCalled();
    });

    it('should report correct visibility', () => {
      const fixture = createTestComponent(`<div popover="Great tip!" triggers="manual"></div>`);
      fixture.detectChanges();

      expect(fixture.componentInstance.popover.isOpen)
        .toBeFalsy();

      fixture.componentInstance.popover.show();
      fixture.detectChanges();
      expect(fixture.componentInstance.popover.isOpen)
        .toBeTruthy();

      fixture.componentInstance.popover.hide();
      fixture.detectChanges();
      expect(fixture.componentInstance.popover.isOpen)
        .toBeFalsy();
    });
  });

  describe('triggers', () => {
    beforeEach(() => {
      TestBed.configureTestingModule({
        declarations: [TestComponent],
        imports: [PopoverModule.forRoot()]
      });
    });

    it('should support toggle triggers', () => {
      const fixture = createTestComponent(`<div popover="Great tip!" triggers="click"></div>`);
      const directive = fixture.debugElement.query(By.directive(PopoverDirective));

      directive.triggerEventHandler('click', {});
      fixture.detectChanges();
      expect(getWindow(fixture.nativeElement))
        .not
        .toBeNull();

      directive.triggerEventHandler('click', {});
      fixture.detectChanges();
      expect(getWindow(fixture.nativeElement))
        .toBeNull();
    });

    it('should non-default toggle triggers', () => {
      const fixture = createTestComponent(`<div popover="Great tip!" triggers="mouseover:click"></div>`);
      const directive = fixture.debugElement.query(By.directive(PopoverDirective));

      directive.triggerEventHandler('mouseover', {});
      fixture.detectChanges();
      expect(getWindow(fixture.nativeElement))
        .not
        .toBeNull();

      directive.triggerEventHandler('click', {});
      fixture.detectChanges();
      expect(getWindow(fixture.nativeElement))
        .toBeNull();
    });

    it('should support multiple triggers', () => {
      const fixture = createTestComponent(`<div popover="Great tip!" triggers="mouseover:mouseout click"></div>`);
      const directive = fixture.debugElement.query(By.directive(PopoverDirective));

      directive.triggerEventHandler('mouseover', {});
      fixture.detectChanges();
      expect(getWindow(fixture.nativeElement))
        .not
        .toBeNull();

      directive.triggerEventHandler('click', {});
      fixture.detectChanges();
      expect(getWindow(fixture.nativeElement))
        .toBeNull();
    });

    it('should not use default for manual triggers', () => {
      const fixture = createTestComponent(`<div popover="Great tip!" triggers="manual"></div>`);
      const directive = fixture.debugElement.query(By.directive(PopoverDirective));

      directive.triggerEventHandler('mouseover', {});
      fixture.detectChanges();
      expect(getWindow(fixture.nativeElement))
        .toBeNull();
    });

    it('should allow toggling for manual triggers', () => {
      const fixture = createTestComponent(`
                <div popover="Great tip!" triggers="manual" #t="bs-popover"></div>
                <button (click)="t.toggle()">T</button>`);
      const button = fixture.nativeElement.querySelector('button');

      button.click();
      fixture.detectChanges();
      expect(getWindow(fixture.nativeElement))
        .not
        .toBeNull();

      button.click();
      fixture.detectChanges();
      expect(getWindow(fixture.nativeElement))
        .toBeNull();
    });

    it('should allow open / close for manual triggers', () => {
      const fixture = createTestComponent(`<div popover="Great tip!" triggers="manual" #t="bs-popover"></div>
                <button (click)="t.show()">O</button>
                <button (click)="t.hide()">C</button>`);
      const buttons = fixture.nativeElement.querySelectorAll('button');

      buttons[0].click();  // open
      fixture.detectChanges();
      expect(getWindow(fixture.nativeElement))
        .not
        .toBeNull();

      buttons[1].click();  // close
      fixture.detectChanges();
      expect(getWindow(fixture.nativeElement))
        .toBeNull();
    });

    it('should not throw when open called for manual triggers and open popover', () => {
      const fixture = createTestComponent(`
                <div popover="Great tip!" triggers="manual" #t="bs-popover"></div>
                <button (click)="t.show()">O</button>`);
      const button = fixture.nativeElement.querySelector('button');

      button.click();  // open
      fixture.detectChanges();
      expect(getWindow(fixture.nativeElement))
        .not
        .toBeNull();

      button.click();  // open
      fixture.detectChanges();
      expect(getWindow(fixture.nativeElement))
        .not
        .toBeNull();
    });

    it('should not throw when closed called for manual triggers and closed popover', () => {
      const fixture = createTestComponent(`
                <div popover="Great tip!" triggers="manual" #t="bs-popover"></div>
                <button (click)="t.hide()">C</button>`);
      const button = fixture.nativeElement.querySelector('button');

      button.click();  // close
      fixture.detectChanges();
      expect(getWindow(fixture.nativeElement))
        .toBeNull();
    });
  });

  describe('Custom config', () => {
    let config: PopoverConfig;

    beforeEach(() => {
      TestBed.configureTestingModule({imports: [PopoverModule.forRoot()]});
      TestBed.overrideComponent(TestComponent, {set: {template: `<div popover="Great tip!"></div>`}});
    });

    beforeEach(inject([PopoverConfig], (c: PopoverConfig) => {
      config = c;
      config.placement = 'bottom';
      config.triggers = 'hover';
      config.container = 'body';
    }));

    it('should initialize inputs with provided config', () => {
      const fixture = TestBed.createComponent(TestComponent);
      fixture.detectChanges();

      const popover = fixture.componentInstance.popover;

      expect(popover.placement)
        .toBe(config.placement);
      expect(popover.triggers)
        .toBe(config.triggers);
      expect(popover.container)
        .toBe(config.container);
    });
  });

  describe('Custom config as provider', () => {
    let config = new PopoverConfig();
    config.placement = 'bottom';
    config.triggers = 'hover';

    beforeEach(() => {
      TestBed.configureTestingModule(
        {
          imports: [PopoverModule.forRoot()],
          providers: [{provide: PopoverConfig, useValue: config}]
        });
    });

    it('should initialize inputs with provided config as provider', () => {
      const fixture = createTestComponent(`<div popover="Great tip!"></div>`);
      const popover = fixture.componentInstance.popover;

      expect(popover.placement)
        .toBe(config.placement);
      expect(popover.triggers)
        .toBe(config.triggers);
    });
  });
});

@Component({selector: 'test-cmpt', template: ``})
export class TestComponent {
  public name: string = 'World';
  public show: boolean = true;
  public title: string;
  public placement: string;

  @ViewChild(PopoverDirective) public popover: PopoverDirective;

  public shown(): void {return;}

  public hidden(): void {return;}
}

@Component({
  selector: 'test-onpush-cmpt',
  changeDetection: ChangeDetectionStrategy.OnPush,
  template: ``
})
export class TestOnPushComponent {
}

@Component({selector: 'destroyable-cmpt', template: 'Some content'})
export class DestroyableCmpt implements OnDestroy {
  private _spyService: SpyService;

  public constructor(_spyService: SpyService) {
    this._spyService = _spyService;
  }

  public ngOnDestroy(): void { this._spyService.called = true; }
}<|MERGE_RESOLUTION|>--- conflicted
+++ resolved
@@ -181,15 +181,9 @@
     });
 
     it('should properly cleanup popovers with manual triggers', () => {
-<<<<<<< HEAD
       const fixture = createTestComponent(`<ng-template [ngIf]="show">
-                                            <div popover="Great tip!" triggers="manual" #p="bs-popover" (mouseenter)="p.show()"></div>
+                                            <div popover="Great tip!" triggers="manual" #p="bs-popover" (mouseover)="p.show()"></div>
                                         </ng-template>`);
-=======
-      const fixture = createTestComponent(`<template [ngIf]="show">
-                                            <div popover="Great tip!" triggers="manual" #p="bs-popover" (mouseover)="p.show()"></div>
-                                        </template>`);
->>>>>>> f265e951
       const directive = fixture.debugElement.query(By.directive(PopoverDirective));
 
       directive.triggerEventHandler('mouseover', {});

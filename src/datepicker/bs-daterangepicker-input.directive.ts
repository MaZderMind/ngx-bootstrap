import {
  ChangeDetectorRef,
  Directive,
  ElementRef,
  forwardRef,
  Host,
  Provider,
  Renderer2
} from '@angular/core';

import {
  AbstractControl,
  ControlValueAccessor,
  NG_VALIDATORS,
  NG_VALUE_ACCESSOR,
  ValidationErrors,
  Validator
} from '@angular/forms';

import {
  parseDate,
  formatDate,
  getLocale,
  isAfter,
  isBefore,
  isArray,
  isDateValid,
  utcAsLocal
} from 'ngx-bootstrap/chronos';

import { BsDaterangepickerDirective } from './bs-daterangepicker.component';
import { BsLocaleService } from './bs-locale.service';
import { distinctUntilChanged } from 'rxjs/operators';

const BS_DATERANGEPICKER_VALUE_ACCESSOR: Provider = {
  provide: NG_VALUE_ACCESSOR,
  /* tslint:disable-next-line: no-use-before-declare */
  useExisting: forwardRef(() => BsDaterangepickerInputDirective),
  multi: true
};

const BS_DATERANGEPICKER_VALIDATOR: Provider = {
  provide: NG_VALIDATORS,
  /* tslint:disable-next-line: no-use-before-declare */
  useExisting: forwardRef(() => BsDaterangepickerInputDirective),
  multi: true
};


@Directive({
  selector: `input[bsDaterangepicker]`,
  host: {
    '(change)': 'onChange($event)',
    '(keyup.esc)': 'hide()',
    '(blur)': 'onBlur()'
  },
  providers: [BS_DATERANGEPICKER_VALUE_ACCESSOR, BS_DATERANGEPICKER_VALIDATOR]
})
export class BsDaterangepickerInputDirective
  implements ControlValueAccessor, Validator {
  private _onChange = Function.prototype;
  private _onTouched = Function.prototype;
  /* tslint:disable-next-line: no-unused-variable */
  private _validatorChange = Function.prototype;
  private _value: Date[];

  constructor(@Host() private _picker: BsDaterangepickerDirective,
              private _localeService: BsLocaleService,
              private _renderer: Renderer2,
              private _elRef: ElementRef,
              private changeDetection: ChangeDetectorRef) {
    // update input value on datepicker value update
    this._picker.bsValueChange.subscribe((value: Date[]) => {

      let preValue = value;

      if (value) {
        const _localeKey = this._localeService.currentLocale;
        const _locale = getLocale(_localeKey);
        if (!_locale) {
          throw new Error(
            `Locale "${_localeKey}" is not defined, please add it with "defineLocale(...)"`
          );
        }
        preValue = value.map(v => _locale.preinput(v));
      }

      this._setInputValue(preValue);
      if (this._value !== preValue) {
        this._value = preValue;
        this._onChange(preValue);
        this._onTouched();
      }
      this.changeDetection.markForCheck();
    });

    // update input value on locale change
    this._localeService.localeChange.subscribe(() => {
      this._setInputValue(this._value);
    });

    // update input value on format change
    this._picker.rangeInputFormat$.pipe(distinctUntilChanged()).subscribe(() => {
      this._setInputValue(this._value);
    });
  }

  _setInputValue(date: Date[]): void {
    let range = '';
    if (date) {
      const start: string = !date[0] ? ''
        : formatDate(date[0],
          this._picker._config.rangeInputFormat,
          this._localeService.currentLocale
        );
      const end: string = !date[1] ? ''
        : formatDate(
          date[1],
          this._picker._config.rangeInputFormat,
          this._localeService.currentLocale
        );
      range = (start && end) ? start + this._picker._config.rangeSeparator + end : '';
    }
    this._renderer.setProperty(this._elRef.nativeElement, 'value', range);
  }

  onChange(event: Event) {
    /* tslint:disable-next-line: no-any*/
    this.writeValue((event.target as any).value);
    this._onChange(this._value);
    this._onTouched();
  }

  validate(c: AbstractControl): ValidationErrors | null {
    const _value: [Date, Date] = c.value;
    const errors: object[] = [];

    if (_value === null || _value === undefined || !isArray(_value)) {
      return null;
    }

    // @ts-ignore
    _value.sort((a, b) => a - b);

    const _isFirstDateValid = isDateValid(_value[0]);
    const _isSecondDateValid = isDateValid(_value[1]);

    if (!_isFirstDateValid) {
      return { bsDate: { invalid: _value[0] } };
    }

    if (!_isSecondDateValid) {
      return { bsDate: { invalid: _value[1] } };
    }

    if (this._picker && this._picker.minDate && isBefore(_value[0], this._picker.minDate, 'date')) {
      _value[0] = this._picker.minDate;
      errors.push({ bsDate: { minDate: this._picker.minDate } });
    }

    if (this._picker && this._picker.maxDate && isAfter(_value[1], this._picker.maxDate, 'date')) {
      _value[1] = this._picker.maxDate;
      errors.push({ bsDate: { maxDate: this._picker.maxDate } });
    }
    if (errors.length > 0) {
      this.writeValue(_value);

      return errors;
    }
  }

  registerOnValidatorChange(fn: () => void): void {
    this._validatorChange = fn;
  }

  writeValue(value: Date[] | string) {
    if (!value) {
      this._value = null;
    } else {
      const _localeKey = this._localeService.currentLocale;
      const _locale = getLocale(_localeKey);
      if (!_locale) {
        throw new Error(
          `Locale "${_localeKey}" is not defined, please add it with "defineLocale(...)"`
        );
      }

      let _input: (string[] | Date[]) = [];
      if (typeof value === 'string') {
        _input = value.split(this._picker._config.rangeSeparator);
      }

      if (Array.isArray(value)) {
        _input = value;
      }

      this._value = (_input as string[])
<<<<<<< HEAD
        .map((_val: string): Date =>
          parseDate(_val, this._picker._config.rangeInputFormat, this._localeService.currentLocale))
=======
        .map((_val: string): Date => {
            if (this._picker._config.useUtc) {
              return utcAsLocal(
                parseDate(_val, this._picker._config.dateInputFormat, this._localeService.currentLocale)
              );
            }

            return parseDate(_val, this._picker._config.dateInputFormat, this._localeService.currentLocale);
          }
        )
>>>>>>> a3fc36d8
        .map((date: Date) => (isNaN(date.valueOf()) ? null : date));
    }

    this._picker.bsValue = this._value;
  }

  setDisabledState(isDisabled: boolean): void {
    this._picker.isDisabled = isDisabled;
    if (isDisabled) {
      this._renderer.setAttribute(this._elRef.nativeElement, 'disabled', 'disabled');

      return;
    }
    this._renderer.removeAttribute(this._elRef.nativeElement, 'disabled');
  }

  /* tslint:disable-next-line: no-any*/
  registerOnChange(fn: () => void): void {
    this._onChange = fn;
  }

  /* tslint:disable-next-line: no-any*/
  registerOnTouched(fn: () => void): void {
    this._onTouched = fn;
  }

  onBlur() {
    this._onTouched();
  }

  hide() {
    this._picker.hide();
    this._renderer.selectRootElement(this._elRef.nativeElement).blur();
  }
}<|MERGE_RESOLUTION|>--- conflicted
+++ resolved
@@ -195,21 +195,16 @@
       }
 
       this._value = (_input as string[])
-<<<<<<< HEAD
-        .map((_val: string): Date =>
-          parseDate(_val, this._picker._config.rangeInputFormat, this._localeService.currentLocale))
-=======
         .map((_val: string): Date => {
             if (this._picker._config.useUtc) {
               return utcAsLocal(
-                parseDate(_val, this._picker._config.dateInputFormat, this._localeService.currentLocale)
+                parseDate(_val, this._picker._config.rangeInputFormat, this._localeService.currentLocale)
               );
             }
 
-            return parseDate(_val, this._picker._config.dateInputFormat, this._localeService.currentLocale);
+            return parseDate(_val, this._picker._config.rangeInputFormat, this._localeService.currentLocale);
           }
         )
->>>>>>> a3fc36d8
         .map((date: Date) => (isNaN(date.valueOf()) ? null : date));
     }
 

--- conflicted
+++ resolved
@@ -5,12 +5,8 @@
 } from '@angular/core';
 import { FormControl, NgControl } from '@angular/forms';
 import { TypeaheadContainerComponent } from './typeahead-container.component';
-<<<<<<< HEAD
 import { latinize, tokenize, getValueFromObject } from './typeahead-utils';
-=======
-import { getValueFromObject, latinize, tokenize } from './typeahead-utils';
-
->>>>>>> dfe508ff
+
 import { Observable } from 'rxjs/Observable';
 import 'rxjs/add/observable/from';
 import 'rxjs/add/operator/debounceTime';

import { Component, HostBinding, OnDestroy, Input, OnInit } from '@angular/core';

import { CarouselComponent } from './carousel.component';

@Component({
  selector: 'slide',
  template: `
    <div [class.active]="active" class="item">
      <ng-content></ng-content>
    </div>
  `
})
export class SlideComponent implements OnInit, OnDestroy {
<<<<<<< HEAD
  /** Index of slide in carousel's slides */
  @Input() public index:number;
  @Input() public direction:Direction;

  /** Is current slide active */
=======
  /** Specified slide as currently displayed */
>>>>>>> c0f41cf8
  @HostBinding('class.active')
  @Input() public active:boolean;

  /** Wraps element by appropriate CSS classes */
  @HostBinding('class.item')
  @HostBinding('class.carousel-item')
  public addClass:boolean = true;

  /** Link to Parent(container-collection) component */
  protected carousel:CarouselComponent;

  public constructor(carousel:CarouselComponent) {
    this.carousel = carousel;
  }

  /** Fires changes in container collection after adding a new slide instance */
  public ngOnInit():void {
    this.carousel.addSlide(this);
  }

  /** Fires changes in container collection after removing of this slide instance */
  public ngOnDestroy():void {
    this.carousel.removeSlide(this);
  }
}<|MERGE_RESOLUTION|>--- conflicted
+++ resolved
@@ -11,15 +11,8 @@
   `
 })
 export class SlideComponent implements OnInit, OnDestroy {
-<<<<<<< HEAD
-  /** Index of slide in carousel's slides */
-  @Input() public index:number;
-  @Input() public direction:Direction;
-
+ 
   /** Is current slide active */
-=======
-  /** Specified slide as currently displayed */
->>>>>>> c0f41cf8
   @HostBinding('class.active')
   @Input() public active:boolean;
 

--- conflicted
+++ resolved
@@ -1,14 +1,9 @@
 import {
   Component, ElementRef, EventEmitter, Input, OnInit, Output, Renderer, Self
 } from '@angular/core';
-<<<<<<< HEAD
 import { ControlValueAccessor, NgModel } from '@angular/forms';
+
 import { KeyAttribute } from '../common';
-=======
-import {ControlValueAccessor, NgModel} from '@angular/forms';
-
-import {KeyAttribute} from '../common';
->>>>>>> e0dc2527
 
 // todo: extract base functionality classes
 // todo: expose an option to change default configuration

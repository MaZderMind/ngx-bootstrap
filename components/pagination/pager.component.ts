<<<<<<< HEAD
import { Component, OnInit, ElementRef, Renderer, Self } from '@angular/core';
import { NgModel } from '@angular/forms';
import { PaginationComponent } from './pagination.component';
=======
import {Component, ElementRef, OnInit, Renderer, Self} from '@angular/core';
import {NgModel} from '@angular/forms';

import {PaginationComponent} from './pagination.component';
>>>>>>> e0dc2527

const pagerConfig = {
  itemsPerPage: 10,
  previousText: '« Previous',
  nextText: 'Next »',
  align: true
};

const PAGER_TEMPLATE = `
    <ul class="pager">
      <li [class.disabled]="noPrevious()" [class.previous]="align" [ngClass]="{'pull-right': align}">
        <a href (click)="selectPage(page - 1, $event)">{{getText('previous')}}</a>
      </li>
      <li [class.disabled]="noNext()" [class.next]="align" [ngClass]="{'pull-right': align}">
        <a href (click)="selectPage(page + 1, $event)">{{getText('next')}}</a>
      </li>
  </ul>
`;

/* tslint:disable */
@Component({
  selector: 'pager[ngModel]',
  template: PAGER_TEMPLATE
})
/* tslint:enable */
export class PagerComponent extends PaginationComponent implements OnInit {
  public config:any = pagerConfig;

  public constructor(@Self() cd:NgModel, renderer:Renderer, elementRef:ElementRef) {
    super(cd, renderer, elementRef);
  }
}<|MERGE_RESOLUTION|>--- conflicted
+++ resolved
@@ -1,13 +1,7 @@
-<<<<<<< HEAD
-import { Component, OnInit, ElementRef, Renderer, Self } from '@angular/core';
+import { Component, ElementRef, OnInit, Renderer, Self } from '@angular/core';
 import { NgModel } from '@angular/forms';
+
 import { PaginationComponent } from './pagination.component';
-=======
-import {Component, ElementRef, OnInit, Renderer, Self} from '@angular/core';
-import {NgModel} from '@angular/forms';
-
-import {PaginationComponent} from './pagination.component';
->>>>>>> e0dc2527
 
 const pagerConfig = {
   itemsPerPage: 10,

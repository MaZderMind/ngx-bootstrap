--- conflicted
+++ resolved
@@ -16,11 +16,7 @@
     @angular/router@next \
     @angular/service-worker@next \
     @schematics/angular@next \
-<<<<<<< HEAD
-    @types/node@13.7.1 \
-=======
     @types/node@13.7.6 \
->>>>>>> d785e711
     typescript@3.7.5 \
     tsickle@0.35.0 \
     rxjs@6.5.2